--- conflicted
+++ resolved
@@ -47,14 +47,7 @@
             ]]
         )))
 
-<<<<<<< HEAD
-    async def parse(self, message: str):
-        message = utils.add_surrogates(str(message or "")).strip()
-        entities = []
-        offset = 0
-=======
     URL_RE = re.compile(r"\[([^[]+)]\(([^(]+)\)")
->>>>>>> 7490f6cf
 
     OPENING_TAG = "<{}>"
     CLOSING_TAG = "</{}>"
@@ -64,15 +57,9 @@
     def __init__(self, client: "pyrogram.BaseClient"):
         self.html = HTML(client)
 
-    def parse(self, text: str):
+    async def parse(self, text: str):
         text = html.escape(text)
 
-<<<<<<< HEAD
-                    try:
-                        input_user = await self.client.resolve_peer(user_id)
-                    except PeerIdInvalid:
-                        input_user = None
-=======
         offset = 0
         delims = set()
 
@@ -94,7 +81,6 @@
                 tag = "pre"
             else:
                 continue
->>>>>>> 7490f6cf
 
             if delim not in Markdown.FIXED_WIDTH_DELIMS and any(x in delims for x in Markdown.FIXED_WIDTH_DELIMS):
                 continue
@@ -123,7 +109,7 @@
 
             offset += len(replace) - len(full)
 
-        return self.html.parse(text)
+        return await self.html.parse(text)
 
     @staticmethod
     def unparse(text: str, entities: list):
