# Pyrogram - Telegram MTProto API Client Library for Python
# Copyright (C) 2017-2019 Dan Tès <https://github.com/delivrance>
#
# This file is part of Pyrogram.
#
# Pyrogram is free software: you can redistribute it and/or modify
# it under the terms of the GNU Lesser General Public License as published
# by the Free Software Foundation, either version 3 of the License, or
# (at your option) any later version.
#
# Pyrogram is distributed in the hope that it will be useful,
# but WITHOUT ANY WARRANTY; without even the implied warranty of
# MERCHANTABILITY or FITNESS FOR A PARTICULAR PURPOSE.  See the
# GNU Lesser General Public License for more details.
#
# You should have received a copy of the GNU Lesser General Public License
# along with Pyrogram.  If not, see <http://www.gnu.org/licenses/>.

import asyncio
import base64
import binascii
import inspect
import json
import logging
import math
import mimetypes
import os
import re
import shutil
import struct
import tempfile
import time
from configparser import ConfigParser
from datetime import datetime
from hashlib import sha256, md5
from importlib import import_module
from pathlib import Path
from signal import signal, SIGINT, SIGTERM, SIGABRT
from typing import Union, List

from pyrogram.api import functions, types
from pyrogram.api.core import Object
from pyrogram.api.errors import (
    PhoneMigrate, NetworkMigrate, PhoneNumberInvalid,
    PhoneNumberUnoccupied, PhoneCodeInvalid, PhoneCodeHashEmpty,
    PhoneCodeExpired, PhoneCodeEmpty, SessionPasswordNeeded,
    PasswordHashInvalid, FloodWait, PeerIdInvalid, FirstnameInvalid, PhoneNumberBanned,
    VolumeLocNotFound, UserMigrate, FileIdInvalid, ChannelPrivate, PhoneNumberOccupied,
    PasswordRecoveryNa, PasswordEmpty
)
from pyrogram.client.handlers import DisconnectHandler
from pyrogram.client.handlers.handler import Handler
from pyrogram.client.methods.password.utils import compute_check
from pyrogram.crypto import AES
from pyrogram.session import Auth, Session
from .dispatcher import Dispatcher
from .ext import BaseClient, Syncer, utils
from .ext.utils import ainput
from .handlers import DisconnectHandler
from .methods import Methods

log = logging.getLogger(__name__)


class Client(Methods, BaseClient):
    """This class represents a Client, the main mean for interacting with Telegram.
    It exposes bot-like methods for an easy access to the API as well as a simple way to
    invoke every single Telegram API method available.

    Args:
        session_name (``str``):
            Name to uniquely identify a session of either a User or a Bot.
            For Users: pass a string of your choice, e.g.: "my_main_account".
            For Bots: pass your Bot API token, e.g.: "123456:ABC-DEF1234ghIkl-zyx57W2v1u123ew11"
            Note: as long as a valid User session file exists, Pyrogram won't ask you again to input your phone number.

        api_id (``int``, *optional*):
            The *api_id* part of your Telegram API Key, as integer. E.g.: 12345
            This is an alternative way to pass it if you don't want to use the *config.ini* file.

        api_hash (``str``, *optional*):
            The *api_hash* part of your Telegram API Key, as string. E.g.: "0123456789abcdef0123456789abcdef"
            This is an alternative way to pass it if you don't want to use the *config.ini* file.

        app_version (``str``, *optional*):
            Application version. Defaults to "Pyrogram \U0001f525 vX.Y.Z"
            This is an alternative way to set it if you don't want to use the *config.ini* file.

        device_model (``str``, *optional*):
            Device model. Defaults to *platform.python_implementation() + " " + platform.python_version()*
            This is an alternative way to set it if you don't want to use the *config.ini* file.

        system_version (``str``, *optional*):
            Operating System version. Defaults to *platform.system() + " " + platform.release()*
            This is an alternative way to set it if you don't want to use the *config.ini* file.

        lang_code (``str``, *optional*):
            Code of the language used on the client, in ISO 639-1 standard. Defaults to "en".
            This is an alternative way to set it if you don't want to use the *config.ini* file.

        ipv6 (``bool``, *optional*):
            Pass True to connect to Telegram using IPv6.
            Defaults to False (IPv4).

        proxy (``dict``, *optional*):
            Your SOCKS5 Proxy settings as dict,
            e.g.: *dict(hostname="11.22.33.44", port=1080, username="user", password="pass")*.
            *username* and *password* can be omitted if your proxy doesn't require authorization.
            This is an alternative way to setup a proxy if you don't want to use the *config.ini* file.

        test_mode (``bool``, *optional*):
            Enable or disable log-in to testing servers. Defaults to False.
            Only applicable for new sessions and will be ignored in case previously
            created sessions are loaded.

        phone_number (``str`` | ``callable``, *optional*):
            Pass your phone number as string (with your Country Code prefix included) to avoid entering it manually.
            Or pass a callback function which accepts no arguments and must return the correct phone number as string
            (e.g., "391234567890").
            Only applicable for new sessions.

        phone_code (``str`` | ``callable``, *optional*):
            Pass the phone code as string (for test numbers only) to avoid entering it manually. Or pass a callback
            function which accepts a single positional argument *(phone_number)* and must return the correct phone code
            as string (e.g., "12345").
            Only applicable for new sessions.

        password (``str``, *optional*):
            Pass your Two-Step Verification password as string (if you have one) to avoid entering it manually.
            Or pass a callback function which accepts a single positional argument *(password_hint)* and must return
            the correct password as string (e.g., "password").
            Only applicable for new sessions.

        recovery_code (``callable``, *optional*):
            Pass a callback function which accepts a single positional argument *(email_pattern)* and must return the
            correct password recovery code as string (e.g., "987654").
            Only applicable for new sessions.

        force_sms (``str``, *optional*):
            Pass True to force Telegram sending the authorization code via SMS.
            Only applicable for new sessions.

        first_name (``str``, *optional*):
            Pass a First Name to avoid entering it manually. It will be used to automatically
            create a new Telegram account in case the phone number you passed is not registered yet.
            Only applicable for new sessions.

        last_name (``str``, *optional*):
            Same purpose as *first_name*; pass a Last Name to avoid entering it manually. It can
            be an empty string: "". Only applicable for new sessions.

        workers (``int``, *optional*):
            Number of maximum concurrent workers for handling incoming updates. Defaults to 4.

        workdir (``str``, *optional*):
            Define a custom working directory. The working directory is the location in your filesystem
            where Pyrogram will store your session files. Defaults to "." (current directory).

        config_file (``str``, *optional*):
            Path of the configuration file. Defaults to ./config.ini

        plugins_dir (``str``, *optional*):
            Define a custom directory for your plugins. The plugins directory is the location in your
            filesystem where Pyrogram will automatically load your update handlers.
            Defaults to None (plugins disabled).

        no_updates (``bool``, *optional*):
            Pass True to completely disable incoming updates for the current session.
            When updates are disabled your client can't receive any new message.
            Useful for batch programs that don't need to deal with updates.
            Defaults to False (updates enabled and always received).

        takeout (``bool``, *optional*):
            Pass True to let the client use a takeout session instead of a normal one, implies no_updates.
            Useful for exporting your Telegram data. Methods invoked inside a takeout session (such as get_history,
            download_media, ...) are less prone to throw FloodWait exceptions.
            Only available for users, bots will ignore this parameter.
            Defaults to False (normal session).
    """

    def __init__(self,
                 session_name: str,
                 api_id: Union[int, str] = None,
                 api_hash: str = None,
                 app_version: str = None,
                 device_model: str = None,
                 system_version: str = None,
                 lang_code: str = None,
                 ipv6: bool = False,
                 proxy: dict = None,
                 test_mode: bool = False,
                 phone_number: str = None,
                 phone_code: Union[str, callable] = None,
                 password: str = None,
                 recovery_code: callable = None,
                 force_sms: bool = False,
                 first_name: str = None,
                 last_name: str = None,
                 workers: int = BaseClient.WORKERS,
                 workdir: str = BaseClient.WORKDIR,
                 config_file: str = BaseClient.CONFIG_FILE,
                 plugins_dir: str = None,
                 no_updates: bool = None,
                 takeout: bool = None):
        super().__init__()

        self.session_name = session_name
        self.api_id = int(api_id) if api_id else None
        self.api_hash = api_hash
        self.app_version = app_version
        self.device_model = device_model
        self.system_version = system_version
        self.lang_code = lang_code
        self.ipv6 = ipv6
        # TODO: Make code consistent, use underscore for private/protected fields
        self._proxy = proxy
        self.test_mode = test_mode
        self.phone_number = phone_number
        self.phone_code = phone_code
        self.password = password
        self.recovery_code = recovery_code
        self.force_sms = force_sms
        self.first_name = first_name
        self.last_name = last_name
        self.workers = workers
        self.workdir = workdir
        self.config_file = config_file
        self.plugins_dir = plugins_dir
        self.no_updates = no_updates
        self.takeout = takeout

        self.dispatcher = Dispatcher(self, workers)

    def __enter__(self):
        return self.start()

    def __exit__(self, *args):
        self.stop()

    @property
    def proxy(self):
        return self._proxy

    @proxy.setter
    def proxy(self, value):
        self._proxy["enabled"] = True
        self._proxy.update(value)

    async def start(self):
        """Use this method to start the Client after creating it.
        Requires no parameters.

        Raises:
            :class:`Error <pyrogram.Error>` in case of a Telegram RPC error.
            ``ConnectionError`` in case you try to start an already started Client.
        """
        if self.is_started:
            raise ConnectionError("Client has already been started")

        if self.BOT_TOKEN_RE.match(self.session_name):
            self.bot_token = self.session_name
            self.session_name = self.session_name.split(":")[0]

        self.load_config()
        await self.load_session()
        self.load_plugins()

        self.session = Session(
            self,
            self.dc_id,
            self.auth_key
        )

        await self.session.start()
        self.is_started = True

        try:
            if self.user_id is None:
                if self.bot_token is None:
                    await self.authorize_user()
                else:
                    await self.authorize_bot()

                self.save_session()

            if self.bot_token is None:
                if self.takeout:
                    self.takeout_id = (await self.send(functions.account.InitTakeoutSession())).id
                    log.warning("Takeout session {} initiated".format(self.takeout_id))

                now = time.time()

                if abs(now - self.date) > Client.OFFLINE_SLEEP:
                    self.peers_by_username = {}
                    self.peers_by_phone = {}

                    await self.get_initial_dialogs()
                    await self.get_contacts()
                else:
                    await self.send(functions.messages.GetPinnedDialogs())
                    await self.get_initial_dialogs_chunk()
            else:
                await self.send(functions.updates.GetState())
        except Exception as e:
            self.is_started = False
            await self.session.stop()
            raise e

        self.updates_worker_task = asyncio.ensure_future(self.updates_worker())

        for _ in range(Client.DOWNLOAD_WORKERS):
            self.download_worker_tasks.append(
                asyncio.ensure_future(self.download_worker())
            )

        log.info("Started {} DownloadWorkerTasks".format(Client.DOWNLOAD_WORKERS))

        await self.dispatcher.start()
        await Syncer.add(self)

        mimetypes.init()

        return self

    async def stop(self):
        """Use this method to manually stop the Client.
        Requires no parameters.

        Raises:
            ``ConnectionError`` in case you try to stop an already stopped Client.
        """
        if not self.is_started:
            raise ConnectionError("Client is already stopped")

        if self.takeout_id:
            await self.send(functions.account.FinishTakeoutSession())
            log.warning("Takeout session {} finished".format(self.takeout_id))

        await Syncer.remove(self)
        await self.dispatcher.stop()

        for _ in range(Client.DOWNLOAD_WORKERS):
            self.download_queue.put_nowait(None)

        for task in self.download_worker_tasks:
            await task

        self.download_worker_tasks.clear()

        log.info("Stopped {} DownloadWorkerTasks".format(Client.DOWNLOAD_WORKERS))

        self.updates_queue.put_nowait(None)
        await self.updates_worker_task

        for media_session in self.media_sessions.values():
            await media_session.stop()

        self.media_sessions.clear()

        self.is_started = False
        await self.session.stop()

        return self

<<<<<<< HEAD
    async def idle(self, stop_signals: tuple = (SIGINT, SIGTERM, SIGABRT)):
=======
    def restart(self):
        """Use this method to restart the Client.
        Requires no parameters.

        Raises:
            ``ConnectionError`` in case you try to restart a stopped Client.
        """
        self.stop()
        self.start()

    def idle(self, stop_signals: tuple = (SIGINT, SIGTERM, SIGABRT)):
>>>>>>> 161ab79e
        """Blocks the program execution until one of the signals are received,
        then gently stop the Client by closing the underlying connection.

        Args:
            stop_signals (``tuple``, *optional*):
                Iterable containing signals the signal handler will listen to.
                Defaults to (SIGINT, SIGTERM, SIGABRT).
        """

        def signal_handler(*args):
            log.info("Stop signal received ({}). Exiting...".format(args[0]))
            self.is_idle = False

        for s in stop_signals:
            signal(s, signal_handler)

        self.is_idle = True

        while self.is_idle:
            await asyncio.sleep(1)

        await self.stop()

    def run(self, coroutine=None):
        """Use this method to automatically start and idle a Client.
        If a coroutine is passed as argument this method will start the client, run the coroutine
        until is complete and then stop the client automatically.

        Args:
            coroutine: (``Coroutine``, *optional*):
                Pass a coroutine to run it until is complete.

        Raises:
            :class:`Error <pyrogram.Error>` in case of a Telegram RPC error.
        """
        run = asyncio.get_event_loop().run_until_complete

        run(self.start())

        run(
            coroutine if inspect.iscoroutine(coroutine)
            else coroutine() if coroutine
            else self.idle()
        )

        if self.is_started:
            run(self.stop())

        return coroutine

    def add_handler(self, handler: Handler, group: int = 0):
        """Use this method to register an update handler.

        You can register multiple handlers, but at most one handler within a group
        will be used for a single update. To handle the same update more than once, register
        your handler using a different group id (lower group id == higher priority).

        Args:
            handler (``Handler``):
                The handler to be registered.

            group (``int``, *optional*):
                The group identifier, defaults to 0.

        Returns:
            A tuple of (handler, group)
        """
        if isinstance(handler, DisconnectHandler):
            self.disconnect_handler = handler.callback
        else:
            self.dispatcher.add_handler(handler, group)

        return handler, group

    def remove_handler(self, handler: Handler, group: int = 0):
        """Removes a previously-added update handler.

        Make sure to provide the right group that the handler was added in. You can use
        the return value of the :meth:`add_handler` method, a tuple of (handler, group), and
        pass it directly.

        Args:
            handler (``Handler``):
                The handler to be removed.

            group (``int``, *optional*):
                The group identifier, defaults to 0.
        """
        if isinstance(handler, DisconnectHandler):
            self.disconnect_handler = None
        else:
            self.dispatcher.remove_handler(handler, group)

    async def authorize_bot(self):
        try:
            r = await self.send(
                functions.auth.ImportBotAuthorization(
                    flags=0,
                    api_id=self.api_id,
                    api_hash=self.api_hash,
                    bot_auth_token=self.bot_token
                )
            )
        except UserMigrate as e:
            await self.session.stop()

            self.dc_id = e.x
            self.auth_key = await Auth(self.dc_id, self.test_mode, self.ipv6, self._proxy).create()

            self.session = Session(
                self,
                self.dc_id,
                self.auth_key
            )

            await self.session.start()
            await self.authorize_bot()
        else:
            self.user_id = r.user.id

            print("Logged in successfully as @{}".format(r.user.username))

    async def authorize_user(self):
        phone_number_invalid_raises = self.phone_number is not None
        phone_code_invalid_raises = self.phone_code is not None
        password_invalid_raises = self.password is not None
        first_name_invalid_raises = self.first_name is not None

<<<<<<< HEAD
        while True:
            if self.phone_number is None:
                self.phone_number = await ainput("Enter phone number: ")

                while True:
                    confirm = await ainput("Is \"{}\" correct? (y/n): ".format(self.phone_number))

                    if confirm in ("y", "1"):
                        break
                    elif confirm in ("n", "2"):
                        self.phone_number = await ainput("Enter phone number: ")
=======
        def default_phone_number_callback():
            while True:
                phone_number = input("Enter phone number: ")
                confirm = input("Is \"{}\" correct? (y/n): ".format(phone_number))

                if confirm in ("y", "1"):
                    return phone_number
                elif confirm in ("n", "2"):
                    continue

        while True:
            self.phone_number = (
                default_phone_number_callback() if self.phone_number is None
                else str(self.phone_number()) if callable(self.phone_number)
                else str(self.phone_number)
            )
>>>>>>> 161ab79e

            self.phone_number = self.phone_number.strip("+")

            try:
                r = await self.send(
                    functions.auth.SendCode(
                        self.phone_number,
                        self.api_id,
                        self.api_hash
                    )
                )
            except (PhoneMigrate, NetworkMigrate) as e:
                await self.session.stop()

                self.dc_id = e.x
<<<<<<< HEAD
                self.auth_key = await Auth(self.dc_id, self.test_mode, self.ipv6, self._proxy).create()
=======

                self.auth_key = Auth(
                    self.dc_id,
                    self.test_mode,
                    self.ipv6,
                    self._proxy
                ).create()
>>>>>>> 161ab79e

                self.session = Session(
                    self,
                    self.dc_id,
                    self.auth_key
                )
<<<<<<< HEAD
                await self.session.start()

                r = await self.send(
                    functions.auth.SendCode(
                        self.phone_number,
                        self.api_id,
                        self.api_hash
                    )
                )
                break
=======

                self.session.start()
>>>>>>> 161ab79e
            except (PhoneNumberInvalid, PhoneNumberBanned) as e:
                if phone_number_invalid_raises:
                    raise
                else:
                    print(e.MESSAGE)
                    self.phone_number = None
            except FloodWait as e:
                if phone_number_invalid_raises:
                    raise
                else:
                    print(e.MESSAGE.format(x=e.x))
                    time.sleep(e.x)
            except Exception as e:
                log.error(e, exc_info=True)
                raise
            else:
                break

        phone_registered = r.phone_registered
        phone_code_hash = r.phone_code_hash
        terms_of_service = r.terms_of_service

        if terms_of_service:
            print("\n" + terms_of_service.text + "\n")

        if self.force_sms:
            await self.send(
                functions.auth.ResendCode(
                    phone_number=self.phone_number,
                    phone_code_hash=phone_code_hash
                )
            )

        while True:
            if not phone_registered:
                self.first_name = (
                    input("First name: ") if self.first_name is None
                    else str(self.first_name) if callable(self.first_name)
                    else str(self.first_name)
                )

                self.last_name = (
                    input("Last name: ") if self.last_name is None
                    else str(self.last_name) if callable(self.last_name)
                    else str(self.last_name)
                )

            self.phone_code = (
<<<<<<< HEAD
                await ainput("Enter phone code: ") if self.phone_code is None
                else self.phone_code if type(self.phone_code) is str
                else str(self.phone_code(self.phone_number))
=======
                input("Enter phone code: ") if self.phone_code is None
                else str(self.phone_code(self.phone_number)) if callable(self.phone_code)
                else str(self.phone_code)
>>>>>>> 161ab79e
            )

            try:
                if phone_registered:
                    try:
                        r = await self.send(
                            functions.auth.SignIn(
                                self.phone_number,
                                phone_code_hash,
                                self.phone_code
                            )
                        )
                    except PhoneNumberUnoccupied:
                        log.warning("Phone number unregistered")
                        phone_registered = False
                        continue
                else:
                    try:
                        r = await self.send(
                            functions.auth.SignUp(
                                self.phone_number,
                                phone_code_hash,
                                self.phone_code,
                                self.first_name,
                                self.last_name
                            )
                        )
                    except PhoneNumberOccupied:
                        log.warning("Phone number already registered")
                        phone_registered = True
                        continue
            except (PhoneCodeInvalid, PhoneCodeEmpty, PhoneCodeExpired, PhoneCodeHashEmpty) as e:
                if phone_code_invalid_raises:
                    raise
                else:
                    print(e.MESSAGE)
                    self.phone_code = None
            except FirstnameInvalid as e:
                if first_name_invalid_raises:
                    raise
                else:
                    print(e.MESSAGE)
                    self.first_name = None
            except SessionPasswordNeeded as e:
                print(e.MESSAGE)

                def default_password_callback(password_hint: str) -> str:
                    print("Hint: {}".format(password_hint))
                    return input("Enter password (empty to recover): ")

                def default_recovery_callback(email_pattern: str) -> str:
                    print("An e-mail containing the recovery code has been sent to {}".format(email_pattern))
                    return input("Enter password recovery code: ")

                while True:
                    try:
                        r = await self.send(functions.account.GetPassword())

<<<<<<< HEAD
                        if self.password is None:
                            print("Hint: {}".format(r.hint))
                            self.password = await ainput("Enter password: ")

                            self.password = await ainput("Enter password (empty to recover): ")

                            if self.password == "":
                                r = await self.send(functions.auth.RequestPasswordRecovery())
=======
                        self.password = (
                            default_password_callback(r.hint) if self.password is None
                            else str(self.password(r.hint) or "") if callable(self.password)
                            else str(self.password)
                        )

                        if self.password == "":
                            r = self.send(functions.auth.RequestPasswordRecovery())
>>>>>>> 161ab79e

                            self.recovery_code = (
                                default_recovery_callback(r.email_pattern) if self.recovery_code is None
                                else str(self.recovery_code(r.email_pattern)) if callable(self.recovery_code)
                                else str(self.recovery_code)
                            )

<<<<<<< HEAD
                                r = await self.send(
                                    functions.auth.RecoverPassword(
                                        code=await ainput("Enter password recovery code: ")
                                    )
                                )
                            else:
                                r = await self.send(
                                    functions.auth.CheckPassword(
                                        password=compute_check(r, self.password)
                                    )
=======
                            r = self.send(
                                functions.auth.RecoverPassword(
                                    code=self.recovery_code
>>>>>>> 161ab79e
                                )
                            )
                        else:
                            r = self.send(
                                functions.auth.CheckPassword(
                                    password=compute_check(r, self.password)
                                )
                            )
                    except (PasswordEmpty, PasswordRecoveryNa, PasswordHashInvalid) as e:
                        if password_invalid_raises:
                            raise
                        else:
                            print(e.MESSAGE)
                            self.password = None
                            self.recovery_code = None
                    except FloodWait as e:
                        if password_invalid_raises:
                            raise
                        else:
                            print(e.MESSAGE.format(x=e.x))
                            time.sleep(e.x)
                            self.password = None
                            self.recovery_code = None
                    except Exception as e:
                        log.error(e, exc_info=True)
                        raise
                    else:
                        break
                break
            except FloodWait as e:
                if phone_code_invalid_raises or first_name_invalid_raises:
                    raise
                else:
                    print(e.MESSAGE.format(x=e.x))
                    time.sleep(e.x)
            except Exception as e:
                log.error(e, exc_info=True)
                raise
            else:
                break

        if terms_of_service:
            assert await self.send(functions.help.AcceptTermsOfService(terms_of_service.id))

        self.password = None
        self.user_id = r.user.id

        print("Logged in successfully as {}".format(r.user.first_name))

    def fetch_peers(self, entities: List[Union[types.User,
                                               types.Chat, types.ChatForbidden,
                                               types.Channel, types.ChannelForbidden]]):
        for entity in entities:
            if isinstance(entity, types.User):
                user_id = entity.id

                access_hash = entity.access_hash

                if access_hash is None:
                    continue

                username = entity.username
                phone = entity.phone

                input_peer = types.InputPeerUser(
                    user_id=user_id,
                    access_hash=access_hash
                )

                self.peers_by_id[user_id] = input_peer

                if username is not None:
                    self.peers_by_username[username.lower()] = input_peer

                if phone is not None:
                    self.peers_by_phone[phone] = input_peer

            if isinstance(entity, (types.Chat, types.ChatForbidden)):
                chat_id = entity.id
                peer_id = -chat_id

                input_peer = types.InputPeerChat(
                    chat_id=chat_id
                )

                self.peers_by_id[peer_id] = input_peer

            if isinstance(entity, (types.Channel, types.ChannelForbidden)):
                channel_id = entity.id
                peer_id = int("-100" + str(channel_id))

                access_hash = entity.access_hash

                if access_hash is None:
                    continue

                username = getattr(entity, "username", None)

                input_peer = types.InputPeerChannel(
                    channel_id=channel_id,
                    access_hash=access_hash
                )

                self.peers_by_id[peer_id] = input_peer

                if username is not None:
                    self.peers_by_username[username.lower()] = input_peer

    async def download_worker(self):
        while True:
            media = await self.download_queue.get()

            if media is None:
                break

            temp_file_path = ""
            final_file_path = ""

            try:
                media, file_name, done, progress, progress_args, path = media

                file_id = media.file_id
                size = media.file_size

                directory, file_name = os.path.split(file_name)
                directory = directory or "downloads"

                try:
                    decoded = utils.decode(file_id)
                    fmt = "<iiqqqqi" if len(decoded) > 24 else "<iiqq"
                    unpacked = struct.unpack(fmt, decoded)
                except (AssertionError, binascii.Error, struct.error):
                    raise FileIdInvalid from None
                else:
                    media_type = unpacked[0]
                    dc_id = unpacked[1]
                    id = unpacked[2]
                    access_hash = unpacked[3]
                    volume_id = None
                    secret = None
                    local_id = None

                    if len(decoded) > 24:
                        volume_id = unpacked[4]
                        secret = unpacked[5]
                        local_id = unpacked[6]

                    media_type_str = Client.MEDIA_TYPE_ID.get(media_type, None)

                    if media_type_str is None:
                        raise FileIdInvalid("Unknown media type: {}".format(unpacked[0]))

                file_name = file_name or getattr(media, "file_name", None)

                if not file_name:
                    if media_type == 3:
                        extension = ".ogg"
                    elif media_type in (4, 10, 13):
                        extension = mimetypes.guess_extension(media.mime_type) or ".mp4"
                    elif media_type == 5:
                        extension = mimetypes.guess_extension(media.mime_type) or ".unknown"
                    elif media_type == 8:
                        extension = ".webp"
                    elif media_type == 9:
                        extension = mimetypes.guess_extension(media.mime_type) or ".mp3"
                    elif media_type in (0, 1, 2):
                        extension = ".jpg"
                    else:
                        continue

                    file_name = "{}_{}_{}{}".format(
                        media_type_str,
                        datetime.fromtimestamp(
                            getattr(media, "date", None) or time.time()
                        ).strftime("%Y-%m-%d_%H-%M-%S"),
                        self.rnd_id(),
                        extension
                    )

                temp_file_path = await self.get_file(
                    dc_id=dc_id,
                    id=id,
                    access_hash=access_hash,
                    volume_id=volume_id,
                    local_id=local_id,
                    secret=secret,
                    size=size,
                    progress=progress,
                    progress_args=progress_args
                )

                if temp_file_path:
                    final_file_path = os.path.abspath(re.sub("\\\\", "/", os.path.join(directory, file_name)))
                    os.makedirs(directory, exist_ok=True)
                    shutil.move(temp_file_path, final_file_path)
            except Exception as e:
                log.error(e, exc_info=True)

                try:
                    os.remove(temp_file_path)
                except OSError:
                    pass
            else:
                # TODO: "" or None for faulty download, which is better?
                # os.path methods return "" in case something does not exist, I prefer this.
                # For now let's keep None
                path[0] = final_file_path or None
            finally:
                done.set()

    async def updates_worker(self):
        log.info("UpdatesWorkerTask started")

        while True:
            updates = await self.updates_queue.get()

            if updates is None:
                break

            try:
                if isinstance(updates, (types.Update, types.UpdatesCombined)):
                    self.fetch_peers(updates.users)
                    self.fetch_peers(updates.chats)

                    for update in updates.updates:
                        channel_id = getattr(
                            getattr(
                                getattr(
                                    update, "message", None
                                ), "to_id", None
                            ), "channel_id", None
                        ) or getattr(update, "channel_id", None)

                        pts = getattr(update, "pts", None)
                        pts_count = getattr(update, "pts_count", None)

                        if isinstance(update, types.UpdateChannelTooLong):
                            log.warning(update)

                        if isinstance(update, types.UpdateNewChannelMessage):
                            message = update.message

                            if not isinstance(message, types.MessageEmpty):
                                try:
                                    diff = await self.send(
                                        functions.updates.GetChannelDifference(
                                            channel=await self.resolve_peer(int("-100" + str(channel_id))),
                                            filter=types.ChannelMessagesFilter(
                                                ranges=[types.MessageRange(
                                                    min_id=update.message.id,
                                                    max_id=update.message.id
                                                )]
                                            ),
                                            pts=pts - pts_count,
                                            limit=pts
                                        )
                                    )
                                except ChannelPrivate:
                                    pass
                                else:
                                    if not isinstance(diff, types.updates.ChannelDifferenceEmpty):
                                        updates.users += diff.users
                                        updates.chats += diff.chats

                        if channel_id and pts:
                            if channel_id not in self.channels_pts:
                                self.channels_pts[channel_id] = []

                            if pts in self.channels_pts[channel_id]:
                                continue

                            self.channels_pts[channel_id].append(pts)

                            if len(self.channels_pts[channel_id]) > 50:
                                self.channels_pts[channel_id] = self.channels_pts[channel_id][25:]

                        self.dispatcher.updates_queue.put_nowait((update, updates.users, updates.chats))
                elif isinstance(updates, (types.UpdateShortMessage, types.UpdateShortChatMessage)):
                    diff = await self.send(
                        functions.updates.GetDifference(
                            pts=updates.pts - updates.pts_count,
                            date=updates.date,
                            qts=-1
                        )
                    )

                    if diff.new_messages:
                        self.dispatcher.updates_queue.put_nowait((
                            types.UpdateNewMessage(
                                message=diff.new_messages[0],
                                pts=updates.pts,
                                pts_count=updates.pts_count
                            ),
                            diff.users,
                            diff.chats
                        ))
                    else:
                        self.dispatcher.updates_queue.put_nowait((diff.other_updates[0], [], []))
                elif isinstance(updates, types.UpdateShort):
                    self.dispatcher.updates_queue.put_nowait((updates.update, [], []))
                elif isinstance(updates, types.UpdatesTooLong):
                    log.warning(updates)
            except Exception as e:
                log.error(e, exc_info=True)

        log.info("UpdatesWorkerTask stopped")

    async def send(self,
                   data: Object,
                   retries: int = Session.MAX_RETRIES,
                   timeout: float = Session.WAIT_TIMEOUT):
        """Use this method to send Raw Function queries.

        This method makes possible to manually call every single Telegram API method in a low-level manner.
        Available functions are listed in the :obj:`functions <pyrogram.api.functions>` package and may accept compound
        data types from :obj:`types <pyrogram.api.types>` as well as bare types such as ``int``, ``str``, etc...

        Args:
            data (``Object``):
                The API Schema function filled with proper arguments.

            retries (``int``):
                Number of retries.

            timeout (``float``):
                Timeout in seconds.

        Raises:
            :class:`Error <pyrogram.Error>` in case of a Telegram RPC error.
        """
        if not self.is_started:
            raise ConnectionError("Client has not been started")

        if self.no_updates:
            data = functions.InvokeWithoutUpdates(data)

        if self.takeout_id:
            data = functions.InvokeWithTakeout(self.takeout_id, data)

        r = await self.session.send(data, retries, timeout)

        self.fetch_peers(getattr(r, "users", []))
        self.fetch_peers(getattr(r, "chats", []))

        return r

    def load_config(self):
        parser = ConfigParser()
        parser.read(self.config_file)

        if self.api_id and self.api_hash:
            pass
        else:
            if parser.has_section("pyrogram"):
                self.api_id = parser.getint("pyrogram", "api_id")
                self.api_hash = parser.get("pyrogram", "api_hash")
            else:
                raise AttributeError(
                    "No API Key found. "
                    "More info: https://docs.pyrogram.ml/start/ProjectSetup#configuration"
                )

        for option in ["app_version", "device_model", "system_version", "lang_code"]:
            if getattr(self, option):
                pass
            else:
                if parser.has_section("pyrogram"):
                    setattr(self, option, parser.get(
                        "pyrogram",
                        option,
                        fallback=getattr(Client, option.upper())
                    ))
                else:
                    setattr(self, option, getattr(Client, option.upper()))

        if self._proxy:
            self._proxy["enabled"] = True
        else:
            self._proxy = {}

            if parser.has_section("proxy"):
                self._proxy["enabled"] = parser.getboolean("proxy", "enabled")
                self._proxy["hostname"] = parser.get("proxy", "hostname")
                self._proxy["port"] = parser.getint("proxy", "port")
                self._proxy["username"] = parser.get("proxy", "username", fallback=None) or None
                self._proxy["password"] = parser.get("proxy", "password", fallback=None) or None

    async def load_session(self):
        try:
            with open(os.path.join(self.workdir, "{}.session".format(self.session_name)), encoding="utf-8") as f:
                s = json.load(f)
        except FileNotFoundError:
            self.dc_id = 1
            self.date = 0
            self.auth_key = await Auth(self.dc_id, self.test_mode, self.ipv6, self._proxy).create()
        else:
            self.dc_id = s["dc_id"]
            self.test_mode = s["test_mode"]
            self.auth_key = base64.b64decode("".join(s["auth_key"]))
            self.user_id = s["user_id"]
            self.date = s.get("date", 0)

            for k, v in s.get("peers_by_id", {}).items():
                self.peers_by_id[int(k)] = utils.get_input_peer(int(k), v)

            for k, v in s.get("peers_by_username", {}).items():
                peer = self.peers_by_id.get(v, None)

                if peer:
                    self.peers_by_username[k] = peer

            for k, v in s.get("peers_by_phone", {}).items():
                peer = self.peers_by_id.get(v, None)

                if peer:
                    self.peers_by_phone[k] = peer

    def load_plugins(self):
        if self.plugins_dir is not None:
            plugins_count = 0

            for path in Path(self.plugins_dir).rglob("*.py"):
                file_path = os.path.splitext(str(path))[0]
                import_path = []

                while file_path:
                    file_path, tail = os.path.split(file_path)
                    import_path.insert(0, tail)

                import_path = ".".join(import_path)
                module = import_module(import_path)

                for name in dir(module):
                    # noinspection PyBroadException
                    try:
                        handler, group = getattr(module, name)

                        if isinstance(handler, Handler) and isinstance(group, int):
                            self.add_handler(handler, group)

                            log.info('{}("{}") from "{}" loaded in group {}'.format(
                                type(handler).__name__, name, import_path, group))

                            plugins_count += 1
                    except Exception:
                        pass

            if plugins_count > 0:
                log.warning('Successfully loaded {} plugin{} from "{}"'.format(
                    plugins_count,
                    "s" if plugins_count > 1 else "",
                    self.plugins_dir
                ))
            else:
                log.warning('No plugin loaded: "{}" doesn\'t contain any valid plugin'.format(self.plugins_dir))

    def save_session(self):
        auth_key = base64.b64encode(self.auth_key).decode()
        auth_key = [auth_key[i: i + 43] for i in range(0, len(auth_key), 43)]

        os.makedirs(self.workdir, exist_ok=True)

        with open(os.path.join(self.workdir, "{}.session".format(self.session_name)), "w", encoding="utf-8") as f:
            json.dump(
                dict(
                    dc_id=self.dc_id,
                    test_mode=self.test_mode,
                    auth_key=auth_key,
                    user_id=self.user_id,
                    date=self.date
                ),
                f,
                indent=4
            )

    async def get_initial_dialogs_chunk(self,
                                        offset_date: int = 0):
        while True:
            try:
                r = await self.send(
                    functions.messages.GetDialogs(
                        offset_date=offset_date,
                        offset_id=0,
                        offset_peer=types.InputPeerEmpty(),
                        limit=self.DIALOGS_AT_ONCE,
                        hash=0,
                        exclude_pinned=True
                    )
                )
            except FloodWait as e:
                log.warning("get_dialogs flood: waiting {} seconds".format(e.x))
                await asyncio.sleep(e.x)
            else:
                log.info("Total peers: {}".format(len(self.peers_by_id)))
                return r

    async def get_initial_dialogs(self):
        await self.send(functions.messages.GetPinnedDialogs())

        dialogs = await self.get_initial_dialogs_chunk()
        offset_date = utils.get_offset_date(dialogs)

        while len(dialogs.dialogs) == self.DIALOGS_AT_ONCE:
            dialogs = await self.get_initial_dialogs_chunk(offset_date)
            offset_date = utils.get_offset_date(dialogs)

        await self.get_initial_dialogs_chunk()

    async def resolve_peer(self,
                           peer_id: Union[int, str]):
        """Use this method to get the InputPeer of a known peer_id.

        This is a utility method intended to be used **only** when working with Raw Functions (i.e: a Telegram API
        method you wish to use which is not available yet in the Client class as an easy-to-use method), whenever an
        InputPeer type is required.

        Args:
            peer_id (``int`` | ``str``):
                The peer id you want to extract the InputPeer from.
                Can be a direct id (int), a username (str) or a phone number (str).

        Returns:
            On success, the resolved peer id is returned in form of an InputPeer object.

        Raises:
            :class:`Error <pyrogram.Error>` in case of a Telegram RPC error.
            ``KeyError`` in case the peer doesn't exist in the internal database.
        """
        try:
            return self.peers_by_id[peer_id]
        except KeyError:
            if type(peer_id) is str:
                if peer_id in ("self", "me"):
                    return types.InputPeerSelf()

                peer_id = re.sub(r"[@+\s]", "", peer_id.lower())

                try:
                    int(peer_id)
                except ValueError:
                    if peer_id not in self.peers_by_username:
                        await self.send(functions.contacts.ResolveUsername(username=peer_id
                                                                           )
                                        )

                    return self.peers_by_username[peer_id]
                else:
                    try:
                        return self.peers_by_phone[peer_id]
                    except KeyError:
                        raise PeerIdInvalid

            if peer_id > 0:
                self.fetch_peers(
                    self.send(
                        functions.users.GetUsers(
                            id=[types.InputUser(peer_id, 0)]
                        )
                    )
                )
            else:
                if str(peer_id).startswith("-100"):
                    self.send(
                        functions.channels.GetChannels(
                            id=[types.InputChannel(int(str(peer_id)[4:]), 0)]
                        )
                    )
                else:
                    self.send(
                        functions.messages.GetChats(
                            id=[-peer_id]
                        )
                    )

            try:
                return self.peers_by_id[peer_id]
            except KeyError:
                raise PeerIdInvalid

    async def save_file(self,
                        path: str,
                        file_id: int = None,
                        file_part: int = 0,
                        progress: callable = None,
                        progress_args: tuple = ()):
        """Use this method to upload a file onto Telegram servers, without actually sending the message to anyone.

        This is a utility method intended to be used **only** when working with Raw Functions (i.e: a Telegram API
        method you wish to use which is not available yet in the Client class as an easy-to-use method), whenever an
        InputFile type is required.

        Args:
            path (``str``):
                The path of the file you want to upload that exists on your local machine.

            file_id (``int``, *optional*):
                In case a file part expired, pass the file_id and the file_part to retry uploading that specific chunk.

            file_part (``int``, *optional*):
                In case a file part expired, pass the file_id and the file_part to retry uploading that specific chunk.

            progress (``callable``, *optional*):
                Pass a callback function to view the upload progress.
                The function must take *(client, current, total, \*args)* as positional arguments (look at the section
                below for a detailed description).

            progress_args (``tuple``, *optional*):
                Extra custom arguments for the progress callback function. Useful, for example, if you want to pass
                a chat_id and a message_id in order to edit a message with the updated progress.

        Other Parameters:
            client (:obj:`Client <pyrogram.Client>`):
                The Client itself, useful when you want to call other API methods inside the callback function.

            current (``int``):
                The amount of bytes uploaded so far.

            total (``int``):
                The size of the file.

            *args (``tuple``, *optional*):
                Extra custom arguments as defined in the *progress_args* parameter.
                You can either keep *\*args* or add every single extra argument in your function signature.

        Returns:
            On success, the uploaded file is returned in form of an InputFile object.

        Raises:
            :class:`Error <pyrogram.Error>` in case of a Telegram RPC error.
        """

        async def worker(session):
            while True:
                data = await queue.get()

                if data is None:
                    return

                try:
                    await asyncio.ensure_future(session.send(data))
                except Exception as e:
                    log.error(e)

        part_size = 512 * 1024
        file_size = os.path.getsize(path)

        if file_size == 0:
            raise ValueError("File size equals to 0 B")

        if file_size > 1500 * 1024 * 1024:
            raise ValueError("Telegram doesn't support uploading files bigger than 1500 MiB")

        file_total_parts = int(math.ceil(file_size / part_size))
        is_big = file_size > 10 * 1024 * 1024
        is_missing_part = file_id is not None
        file_id = file_id or self.rnd_id()
        md5_sum = md5() if not is_big and not is_missing_part else None
        pool = [Session(self, self.dc_id, self.auth_key, is_media=True) for _ in range(3)]
        workers = [asyncio.ensure_future(worker(session)) for session in pool for _ in range(4)]
        queue = asyncio.Queue(16)

        try:
            for session in pool:
                await session.start()

            with open(path, "rb") as f:
                f.seek(part_size * file_part)

                while True:
                    chunk = f.read(part_size)

                    if not chunk:
                        if not is_big:
                            md5_sum = "".join([hex(i)[2:].zfill(2) for i in md5_sum.digest()])
                        break

                    if is_big:
                        rpc = functions.upload.SaveBigFilePart(
                            file_id=file_id,
                            file_part=file_part,
                            file_total_parts=file_total_parts,
                            bytes=chunk
                        )
                    else:
                        rpc = functions.upload.SaveFilePart(
                            file_id=file_id,
                            file_part=file_part,
                            bytes=chunk
                        )

                    await queue.put(rpc)

                    if is_missing_part:
                        return

                    if not is_big:
                        md5_sum.update(chunk)

                    file_part += 1

                    if progress:
                        await progress(self, min(file_part * part_size, file_size), file_size, *progress_args)
        except Exception as e:
            log.error(e, exc_info=True)
        else:
            if is_big:
                return types.InputFileBig(
                    id=file_id,
                    parts=file_total_parts,
                    name=os.path.basename(path),

                )
            else:
                return types.InputFile(
                    id=file_id,
                    parts=file_total_parts,
                    name=os.path.basename(path),
                    md5_checksum=md5_sum
                )
        finally:
            for _ in workers:
                await queue.put(None)

            await asyncio.gather(*workers)

            for session in pool:
                await session.stop()

    async def get_file(self,
                       dc_id: int,
                       id: int = None,
                       access_hash: int = None,
                       volume_id: int = None,
                       local_id: int = None,
                       secret: int = None,

                       size: int = None,
                       progress: callable = None,
                       progress_args: tuple = ()) -> str:
        with await self.media_sessions_lock:
            session = self.media_sessions.get(dc_id, None)

            if session is None:
                if dc_id != self.dc_id:
                    exported_auth = await self.send(
                        functions.auth.ExportAuthorization(
                            dc_id=dc_id
                        )
                    )

                    session = Session(
                        self,
                        dc_id,
                        await Auth(dc_id, self.test_mode, self.ipv6, self._proxy).create(),
                        is_media=True
                    )

                    await session.start()

                    self.media_sessions[dc_id] = session

                    await session.send(
                        functions.auth.ImportAuthorization(
                            id=exported_auth.id,
                            bytes=exported_auth.bytes
                        )
                    )
                else:
                    session = Session(
                        self,
                        dc_id,
                        self.auth_key,
                        is_media=True
                    )

                    await session.start()

                    self.media_sessions[dc_id] = session

        if volume_id:  # Photos are accessed by volume_id, local_id, secret
            location = types.InputFileLocation(
                volume_id=volume_id,
                local_id=local_id,
                secret=secret,
                file_reference=b""
            )
        else:  # Any other file can be more easily accessed by id and access_hash
            location = types.InputDocumentFileLocation(
                id=id,
                access_hash=access_hash,
                file_reference=b""
            )

        limit = 1024 * 1024
        offset = 0
        file_name = ""

        try:
            r = await session.send(
                functions.upload.GetFile(
                    location=location,
                    offset=offset,
                    limit=limit
                )
            )

            if isinstance(r, types.upload.File):
                with tempfile.NamedTemporaryFile("wb", delete=False) as f:
                    file_name = f.name

                    while True:
                        chunk = r.bytes

                        if not chunk:
                            break

                        f.write(chunk)

                        offset += limit

                        if progress:
                            await progress(self, min(offset, size) if size != 0 else offset, size, *progress_args)

                        r = await session.send(
                            functions.upload.GetFile(
                                location=location,
                                offset=offset,
                                limit=limit
                            )
                        )

            elif isinstance(r, types.upload.FileCdnRedirect):
                with await self.media_sessions_lock:
                    cdn_session = self.media_sessions.get(r.dc_id, None)

                    if cdn_session is None:
                        cdn_session = Session(
                            self,
                            r.dc_id,
                            await Auth(r.dc_id, self.test_mode, self.ipv6, self._proxy).create(),
                            is_media=True,
                            is_cdn=True
                        )

                        await cdn_session.start()

                        self.media_sessions[r.dc_id] = cdn_session

                try:
                    with tempfile.NamedTemporaryFile("wb", delete=False) as f:
                        file_name = f.name

                        while True:
                            r2 = await cdn_session.send(
                                functions.upload.GetCdnFile(
                                    file_token=r.file_token,
                                    offset=offset,
                                    limit=limit
                                )
                            )

                            if isinstance(r2, types.upload.CdnFileReuploadNeeded):
                                try:
                                    await session.send(
                                        functions.upload.ReuploadCdnFile(
                                            file_token=r.file_token,
                                            request_token=r2.request_token
                                        )
                                    )
                                except VolumeLocNotFound:
                                    break
                                else:
                                    continue

                            chunk = r2.bytes

                            # https://core.telegram.org/cdn#decrypting-files
                            decrypted_chunk = AES.ctr256_decrypt(
                                chunk,
                                r.encryption_key,
                                bytearray(
                                    r.encryption_iv[:-4]
                                    + (offset // 16).to_bytes(4, "big")
                                )
                            )

                            hashes = await session.send(
                                functions.upload.GetCdnFileHashes(
                                    r.file_token,
                                    offset
                                )
                            )

                            # https://core.telegram.org/cdn#verifying-files
                            for i, h in enumerate(hashes):
                                cdn_chunk = decrypted_chunk[h.limit * i: h.limit * (i + 1)]
                                assert h.hash == sha256(cdn_chunk).digest(), "Invalid CDN hash part {}".format(i)

                            f.write(decrypted_chunk)

                            offset += limit

                            if progress:
                                await progress(self, min(offset, size) if size != 0 else offset, size, *progress_args)

                            if len(chunk) < limit:
                                break
                except Exception as e:
                    raise e
        except Exception as e:
            log.error(e, exc_info=True)

            try:
                os.remove(file_name)
            except OSError:
                pass

            return ""
        else:
            return file_name<|MERGE_RESOLUTION|>--- conflicted
+++ resolved
@@ -362,21 +362,17 @@
 
         return self
 
-<<<<<<< HEAD
-    async def idle(self, stop_signals: tuple = (SIGINT, SIGTERM, SIGABRT)):
-=======
-    def restart(self):
+    async def restart(self):
         """Use this method to restart the Client.
         Requires no parameters.
 
         Raises:
             ``ConnectionError`` in case you try to restart a stopped Client.
         """
-        self.stop()
-        self.start()
-
-    def idle(self, stop_signals: tuple = (SIGINT, SIGTERM, SIGABRT)):
->>>>>>> 161ab79e
+        await self.stop()
+        await self.start()
+
+    async def idle(self, stop_signals: tuple = (SIGINT, SIGTERM, SIGABRT)):
         """Blocks the program execution until one of the signals are received,
         then gently stop the Client by closing the underlying connection.
 
@@ -505,23 +501,10 @@
         password_invalid_raises = self.password is not None
         first_name_invalid_raises = self.first_name is not None
 
-<<<<<<< HEAD
-        while True:
-            if self.phone_number is None:
-                self.phone_number = await ainput("Enter phone number: ")
-
-                while True:
-                    confirm = await ainput("Is \"{}\" correct? (y/n): ".format(self.phone_number))
-
-                    if confirm in ("y", "1"):
-                        break
-                    elif confirm in ("n", "2"):
-                        self.phone_number = await ainput("Enter phone number: ")
-=======
-        def default_phone_number_callback():
+        async def default_phone_number_callback():
             while True:
-                phone_number = input("Enter phone number: ")
-                confirm = input("Is \"{}\" correct? (y/n): ".format(phone_number))
+                phone_number = await ainput("Enter phone number: ")
+                confirm = await ainput("Is \"{}\" correct? (y/n): ".format(phone_number))
 
                 if confirm in ("y", "1"):
                     return phone_number
@@ -530,11 +513,10 @@
 
         while True:
             self.phone_number = (
-                default_phone_number_callback() if self.phone_number is None
-                else str(self.phone_number()) if callable(self.phone_number)
+                await default_phone_number_callback() if self.phone_number is None
+                else str(await self.phone_number()) if callable(self.phone_number)
                 else str(self.phone_number)
             )
->>>>>>> 161ab79e
 
             self.phone_number = self.phone_number.strip("+")
 
@@ -550,38 +532,21 @@
                 await self.session.stop()
 
                 self.dc_id = e.x
-<<<<<<< HEAD
-                self.auth_key = await Auth(self.dc_id, self.test_mode, self.ipv6, self._proxy).create()
-=======
-
-                self.auth_key = Auth(
+
+                self.auth_key = await Auth(
                     self.dc_id,
                     self.test_mode,
                     self.ipv6,
                     self._proxy
                 ).create()
->>>>>>> 161ab79e
 
                 self.session = Session(
                     self,
                     self.dc_id,
                     self.auth_key
                 )
-<<<<<<< HEAD
+
                 await self.session.start()
-
-                r = await self.send(
-                    functions.auth.SendCode(
-                        self.phone_number,
-                        self.api_id,
-                        self.api_hash
-                    )
-                )
-                break
-=======
-
-                self.session.start()
->>>>>>> 161ab79e
             except (PhoneNumberInvalid, PhoneNumberBanned) as e:
                 if phone_number_invalid_raises:
                     raise
@@ -618,27 +583,21 @@
         while True:
             if not phone_registered:
                 self.first_name = (
-                    input("First name: ") if self.first_name is None
-                    else str(self.first_name) if callable(self.first_name)
+                    await ainput("First name: ") if self.first_name is None
+                    else str(await self.first_name()) if callable(self.first_name)
                     else str(self.first_name)
                 )
 
                 self.last_name = (
-                    input("Last name: ") if self.last_name is None
-                    else str(self.last_name) if callable(self.last_name)
+                    await ainput("Last name: ") if self.last_name is None
+                    else str(await self.last_name()) if callable(self.last_name)
                     else str(self.last_name)
                 )
 
             self.phone_code = (
-<<<<<<< HEAD
                 await ainput("Enter phone code: ") if self.phone_code is None
-                else self.phone_code if type(self.phone_code) is str
-                else str(self.phone_code(self.phone_number))
-=======
-                input("Enter phone code: ") if self.phone_code is None
-                else str(self.phone_code(self.phone_number)) if callable(self.phone_code)
+                else str(await self.phone_code(self.phone_number)) if callable(self.phone_code)
                 else str(self.phone_code)
->>>>>>> 161ab79e
             )
 
             try:
@@ -685,64 +644,40 @@
             except SessionPasswordNeeded as e:
                 print(e.MESSAGE)
 
-                def default_password_callback(password_hint: str) -> str:
+                async def default_password_callback(password_hint: str) -> str:
                     print("Hint: {}".format(password_hint))
-                    return input("Enter password (empty to recover): ")
-
-                def default_recovery_callback(email_pattern: str) -> str:
+                    return await ainput("Enter password (empty to recover): ")
+
+                async def default_recovery_callback(email_pattern: str) -> str:
                     print("An e-mail containing the recovery code has been sent to {}".format(email_pattern))
-                    return input("Enter password recovery code: ")
+                    return await ainput("Enter password recovery code: ")
 
                 while True:
                     try:
                         r = await self.send(functions.account.GetPassword())
 
-<<<<<<< HEAD
-                        if self.password is None:
-                            print("Hint: {}".format(r.hint))
-                            self.password = await ainput("Enter password: ")
-
-                            self.password = await ainput("Enter password (empty to recover): ")
-
-                            if self.password == "":
-                                r = await self.send(functions.auth.RequestPasswordRecovery())
-=======
                         self.password = (
-                            default_password_callback(r.hint) if self.password is None
-                            else str(self.password(r.hint) or "") if callable(self.password)
+                            await default_password_callback(r.hint) if self.password is None
+                            else str((await self.password(r.hint)) or "") if callable(self.password)
                             else str(self.password)
                         )
 
                         if self.password == "":
-                            r = self.send(functions.auth.RequestPasswordRecovery())
->>>>>>> 161ab79e
+                            r = await self.send(functions.auth.RequestPasswordRecovery())
 
                             self.recovery_code = (
-                                default_recovery_callback(r.email_pattern) if self.recovery_code is None
-                                else str(self.recovery_code(r.email_pattern)) if callable(self.recovery_code)
+                                await default_recovery_callback(r.email_pattern) if self.recovery_code is None
+                                else str(await self.recovery_code(r.email_pattern)) if callable(self.recovery_code)
                                 else str(self.recovery_code)
                             )
 
-<<<<<<< HEAD
-                                r = await self.send(
-                                    functions.auth.RecoverPassword(
-                                        code=await ainput("Enter password recovery code: ")
-                                    )
-                                )
-                            else:
-                                r = await self.send(
-                                    functions.auth.CheckPassword(
-                                        password=compute_check(r, self.password)
-                                    )
-=======
-                            r = self.send(
+                            r = await self.send(
                                 functions.auth.RecoverPassword(
                                     code=self.recovery_code
->>>>>>> 161ab79e
                                 )
                             )
                         else:
-                            r = self.send(
+                            r = await self.send(
                                 functions.auth.CheckPassword(
                                     password=compute_check(r, self.password)
                                 )
