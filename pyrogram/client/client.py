# Pyrogram - Telegram MTProto API Client Library for Python
# Copyright (C) 2017-2019 Dan Tès <https://github.com/delivrance>
#
# This file is part of Pyrogram.
#
# Pyrogram is free software: you can redistribute it and/or modify
# it under the terms of the GNU Lesser General Public License as published
# by the Free Software Foundation, either version 3 of the License, or
# (at your option) any later version.
#
# Pyrogram is distributed in the hope that it will be useful,
# but WITHOUT ANY WARRANTY; without even the implied warranty of
# MERCHANTABILITY or FITNESS FOR A PARTICULAR PURPOSE.  See the
# GNU Lesser General Public License for more details.
#
# You should have received a copy of the GNU Lesser General Public License
# along with Pyrogram.  If not, see <http://www.gnu.org/licenses/>.

import binascii
import logging
import math
import mimetypes
import os
import re
import shutil
import struct
import tempfile
import threading
import time
import warnings
from configparser import ConfigParser
from datetime import datetime
from hashlib import sha256, md5
from importlib import import_module
from pathlib import Path
from signal import signal, SIGINT, SIGTERM, SIGABRT
from threading import Thread
from typing import Union, List, Type

from pyrogram.api import functions, types
from pyrogram.api.core import Object
from pyrogram.api.errors import (
    PhoneMigrate, NetworkMigrate, PhoneNumberInvalid,
    PhoneNumberUnoccupied, PhoneCodeInvalid, PhoneCodeHashEmpty,
    PhoneCodeExpired, PhoneCodeEmpty, SessionPasswordNeeded,
    PasswordHashInvalid, FloodWait, PeerIdInvalid, FirstnameInvalid, PhoneNumberBanned,
    VolumeLocNotFound, UserMigrate, FileIdInvalid, ChannelPrivate, PhoneNumberOccupied,
    PasswordRecoveryNa, PasswordEmpty
)
from pyrogram.client.handlers import DisconnectHandler
from pyrogram.client.handlers.handler import Handler
from pyrogram.client.methods.password.utils import compute_check
from pyrogram.client.session_storage import BaseSessionConfig
from pyrogram.crypto import AES
from pyrogram.session import Auth, Session
from .dispatcher import Dispatcher
from .ext import utils, Syncer, BaseClient
from .methods import Methods
from .session_storage import SessionDoesNotExist
from .session_storage.json_session_storage import JsonSessionStorage
from .session_storage.string_session_storage import StringSessionStorage

log = logging.getLogger(__name__)


class Client(Methods, BaseClient):
    """This class represents a Client, the main mean for interacting with Telegram.
    It exposes bot-like methods for an easy access to the API as well as a simple way to
    invoke every single Telegram API method available.

    Args:
        session_name (``str``):
            Name to uniquely identify a session of either a User or a Bot, e.g.: "my_main_account".
            You still can use bot token here, but it will be deprecated in next release.
            Note: as long as a valid User session file exists, Pyrogram won't ask you again to input your phone number.

        api_id (``int``, *optional*):
            The *api_id* part of your Telegram API Key, as integer. E.g.: 12345
            This is an alternative way to pass it if you don't want to use the *config.ini* file.

        api_hash (``str``, *optional*):
            The *api_hash* part of your Telegram API Key, as string. E.g.: "0123456789abcdef0123456789abcdef"
            This is an alternative way to pass it if you don't want to use the *config.ini* file.

        app_version (``str``, *optional*):
            Application version. Defaults to "Pyrogram \U0001f525 vX.Y.Z"
            This is an alternative way to set it if you don't want to use the *config.ini* file.

        device_model (``str``, *optional*):
            Device model. Defaults to *platform.python_implementation() + " " + platform.python_version()*
            This is an alternative way to set it if you don't want to use the *config.ini* file.

        system_version (``str``, *optional*):
            Operating System version. Defaults to *platform.system() + " " + platform.release()*
            This is an alternative way to set it if you don't want to use the *config.ini* file.

        lang_code (``str``, *optional*):
            Code of the language used on the client, in ISO 639-1 standard. Defaults to "en".
            This is an alternative way to set it if you don't want to use the *config.ini* file.

        ipv6 (``bool``, *optional*):
            Pass True to connect to Telegram using IPv6.
            Defaults to False (IPv4).

        proxy (``dict``, *optional*):
            Your SOCKS5 Proxy settings as dict,
            e.g.: *dict(hostname="11.22.33.44", port=1080, username="user", password="pass")*.
            *username* and *password* can be omitted if your proxy doesn't require authorization.
            This is an alternative way to setup a proxy if you don't want to use the *config.ini* file.

        test_mode (``bool``, *optional*):
            Enable or disable log-in to testing servers. Defaults to False.
            Only applicable for new sessions and will be ignored in case previously
            created sessions are loaded.

        phone_number (``str`` | ``callable``, *optional*):
            Pass your phone number as string (with your Country Code prefix included) to avoid entering it manually.
            Or pass a callback function which accepts no arguments and must return the correct phone number as string
            (e.g., "391234567890").
            Only applicable for new sessions.

        phone_code (``str`` | ``callable``, *optional*):
            Pass the phone code as string (for test numbers only) to avoid entering it manually. Or pass a callback
            function which accepts a single positional argument *(phone_number)* and must return the correct phone code
            as string (e.g., "12345").
            Only applicable for new sessions.

        password (``str``, *optional*):
            Pass your Two-Step Verification password as string (if you have one) to avoid entering it manually.
            Or pass a callback function which accepts a single positional argument *(password_hint)* and must return
            the correct password as string (e.g., "password").
            Only applicable for new sessions.

        recovery_code (``callable``, *optional*):
            Pass a callback function which accepts a single positional argument *(email_pattern)* and must return the
            correct password recovery code as string (e.g., "987654").
            Only applicable for new sessions.

        force_sms (``str``, *optional*):
            Pass True to force Telegram sending the authorization code via SMS.
            Only applicable for new sessions.

        first_name (``str``, *optional*):
            Pass a First Name as string to avoid entering it manually. Or pass a callback function which accepts no
            arguments and must return the correct name as string (e.g., "Dan"). It will be used to automatically create
            a new Telegram account in case the phone number you passed is not registered yet.
            Only applicable for new sessions.

        bot_token (``str``, *optional*):
            Pass your Bot API token to create a bot session, e.g.: "123456:ABC-DEF1234ghIkl-zyx57W2v1u123ew11"
            Only applicable for new sessions.

        last_name (``str``, *optional*):
            Same purpose as *first_name*; pass a Last Name to avoid entering it manually. It can
            be an empty string: "". Only applicable for new sessions.

        workers (``int``, *optional*):
            Thread pool size for handling incoming updates. Defaults to 4.

        workdir (``str``, *optional*):
            Define a custom working directory. The working directory is the location in your filesystem
            where Pyrogram will store your session files. Defaults to "." (current directory).

        config_file (``str``, *optional*):
            Path of the configuration file. Defaults to ./config.ini

        plugins (``dict``, *optional*):
            Your Smart Plugins settings as dict, e.g.: *dict(root="plugins")*.
            This is an alternative way to setup plugins if you don't want to use the *config.ini* file.

        no_updates (``bool``, *optional*):
            Pass True to completely disable incoming updates for the current session.
            When updates are disabled your client can't receive any new message.
            Useful for batch programs that don't need to deal with updates.
            Defaults to False (updates enabled and always received).

        takeout (``bool``, *optional*):
            Pass True to let the client use a takeout session instead of a normal one, implies no_updates.
            Useful for exporting your Telegram data. Methods invoked inside a takeout session (such as get_history,
            download_media, ...) are less prone to throw FloodWait exceptions.
            Only available for users, bots will ignore this parameter.
            Defaults to False (normal session).
    """

    def __init__(self,
                 session_name: Union[str, BaseSessionConfig],
                 api_id: Union[int, str] = None,
                 api_hash: str = None,
                 app_version: str = None,
                 device_model: str = None,
                 system_version: str = None,
                 lang_code: str = None,
                 ipv6: bool = False,
                 proxy: dict = None,
                 test_mode: bool = False,
                 phone_number: str = None,
                 phone_code: Union[str, callable] = None,
                 password: str = None,
                 recovery_code: callable = None,
                 force_sms: bool = False,
                 bot_token: str = None,
                 first_name: str = None,
                 last_name: str = None,
                 workers: int = BaseClient.WORKERS,
                 workdir: str = BaseClient.WORKDIR,
                 config_file: str = BaseClient.CONFIG_FILE,
                 plugins: dict = None,
                 no_updates: bool = None,
                 takeout: bool = None):

        if isinstance(session_name, str):
            if session_name.startswith(':'):
                session_storage = StringSessionStorage(self, session_name)
            else:
                session_storage = JsonSessionStorage(self, session_name)
        elif isinstance(session_name, BaseSessionConfig):
            session_storage = session_name.session_storage_cls(self, session_name)
        else:
            raise RuntimeError('Wrong session_name passed, expected str or BaseSessionConfig subclass')

        super().__init__(session_storage)

        self.session_name = str(session_name)  # TODO: build correct session name
        self.api_id = int(api_id) if api_id else None
        self.api_hash = api_hash
        self.app_version = app_version
        self.device_model = device_model
        self.system_version = system_version
        self.lang_code = lang_code
        self.ipv6 = ipv6
        # TODO: Make code consistent, use underscore for private/protected fields
        self._proxy = proxy
        self.test_mode = test_mode
        self.phone_number = phone_number
        self.phone_code = phone_code
        self.password = password
        self.recovery_code = recovery_code
        self.force_sms = force_sms
        self.bot_token = bot_token
        self.first_name = first_name
        self.last_name = last_name
        self.workers = workers
        self.workdir = workdir
        self.config_file = config_file
        self.plugins = plugins
        self.no_updates = no_updates
        self.takeout = takeout

        self.dispatcher = Dispatcher(self, workers)

    def __enter__(self):
        return self.start()

    def __exit__(self, *args):
        self.stop()

    @property
    def proxy(self):
        return self._proxy

    @proxy.setter
    def proxy(self, value):
        if value is None:
            self._proxy = None
            return

        if self._proxy is None:
            self._proxy = {}

        self._proxy["enabled"] = bool(value.get("enabled", True))
        self._proxy.update(value)

    def start(self):
        """Use this method to start the Client after creating it.
        Requires no parameters.

        Raises:
            :class:`Error <pyrogram.Error>` in case of a Telegram RPC error.
            ``ConnectionError`` in case you try to start an already started Client.
        """
        if self.is_started:
            raise ConnectionError("Client has already been started")

        if self.BOT_TOKEN_RE.match(self.session_name):
            self.is_bot = True
            self.bot_token = self.session_name
            self.session_name = self.session_name.split(":")[0]
            warnings.warn('\nYou are using a bot token as session name.\n'
                          'It will be deprecated in next update, please use session file name to load '
                          'existing sessions and bot_token argument to create new sessions.',
                          DeprecationWarning, stacklevel=2)

        self.load_config()
        self.load_session()
        self.load_plugins()

        self.session = Session(
            self,
            self.dc_id,
            self.auth_key
        )

        self.session.start()
        self.is_started = True

        try:
            if self.user_id is None:
                if self.bot_token is None:
                    self.authorize_user()
                else:
                    self.is_bot = True
                    self.authorize_bot()

                self.save_session()

            if not self.is_bot:
                if self.takeout:
                    self.takeout_id = self.send(functions.account.InitTakeoutSession()).id
                    log.warning("Takeout session {} initiated".format(self.takeout_id))

                now = time.time()

                if abs(now - self.date) > Client.OFFLINE_SLEEP:
                    self.peers_by_username.clear()
                    self.peers_by_phone.clear()

                    self.get_initial_dialogs()
                    self.get_contacts()
                else:
                    self.send(functions.messages.GetPinnedDialogs())
                    self.get_initial_dialogs_chunk()
            else:
                self.send(functions.updates.GetState())
        except Exception as e:
            self.is_started = False
            self.session.stop()
            raise e

        for i in range(self.UPDATES_WORKERS):
            self.updates_workers_list.append(
                Thread(
                    target=self.updates_worker,
                    name="UpdatesWorker#{}".format(i + 1)
                )
            )

            self.updates_workers_list[-1].start()

        for i in range(self.DOWNLOAD_WORKERS):
            self.download_workers_list.append(
                Thread(
                    target=self.download_worker,
                    name="DownloadWorker#{}".format(i + 1)
                )
            )

            self.download_workers_list[-1].start()

        self.dispatcher.start()

        mimetypes.init()
        Syncer.add(self)

        return self

    def stop(self):
        """Use this method to manually stop the Client.
        Requires no parameters.

        Raises:
            ``ConnectionError`` in case you try to stop an already stopped Client.
        """
        if not self.is_started:
            raise ConnectionError("Client is already stopped")

        if self.takeout_id:
            self.send(functions.account.FinishTakeoutSession())
            log.warning("Takeout session {} finished".format(self.takeout_id))

        Syncer.remove(self)
        self.dispatcher.stop()

        for _ in range(self.DOWNLOAD_WORKERS):
            self.download_queue.put(None)

        for i in self.download_workers_list:
            i.join()

        self.download_workers_list.clear()

        for _ in range(self.UPDATES_WORKERS):
            self.updates_queue.put(None)

        for i in self.updates_workers_list:
            i.join()

        self.updates_workers_list.clear()

        for i in self.media_sessions.values():
            i.stop()

        self.media_sessions.clear()

        self.is_started = False
        self.session.stop()

        return self

    def restart(self):
        """Use this method to restart the Client.
        Requires no parameters.

        Raises:
            ``ConnectionError`` in case you try to restart a stopped Client.
        """
        self.stop()
        self.start()

    def idle(self, stop_signals: tuple = (SIGINT, SIGTERM, SIGABRT)):
        """Blocks the program execution until one of the signals are received,
        then gently stop the Client by closing the underlying connection.

        Args:
            stop_signals (``tuple``, *optional*):
                Iterable containing signals the signal handler will listen to.
                Defaults to (SIGINT, SIGTERM, SIGABRT).
        """

        def signal_handler(*args):
            self.is_idle = False

        for s in stop_signals:
            signal(s, signal_handler)

        self.is_idle = True

        while self.is_idle:
            time.sleep(1)

        self.stop()

    def run(self):
        """Use this method to automatically start and idle a Client.
        Requires no parameters.

        Raises:
            :class:`Error <pyrogram.Error>` in case of a Telegram RPC error.
        """
        self.start()
        self.idle()

    def add_handler(self, handler: Handler, group: int = 0):
        """Use this method to register an update handler.

        You can register multiple handlers, but at most one handler within a group
        will be used for a single update. To handle the same update more than once, register
        your handler using a different group id (lower group id == higher priority).

        Args:
            handler (``Handler``):
                The handler to be registered.

            group (``int``, *optional*):
                The group identifier, defaults to 0.

        Returns:
            A tuple of (handler, group)
        """
        if isinstance(handler, DisconnectHandler):
            self.disconnect_handler = handler.callback
        else:
            self.dispatcher.add_handler(handler, group)

        return handler, group

    def remove_handler(self, handler: Handler, group: int = 0):
        """Removes a previously-added update handler.

        Make sure to provide the right group that the handler was added in. You can use
        the return value of the :meth:`add_handler` method, a tuple of (handler, group), and
        pass it directly.

        Args:
            handler (``Handler``):
                The handler to be removed.

            group (``int``, *optional*):
                The group identifier, defaults to 0.
        """
        if isinstance(handler, DisconnectHandler):
            self.disconnect_handler = None
        else:
            self.dispatcher.remove_handler(handler, group)

    def stop_transmission(self):
        """Use this method to stop downloading or uploading a file.
        Must be called inside a progress callback function.
        """
        raise Client.StopTransmission

    def authorize_bot(self):
        try:
            r = self.send(
                functions.auth.ImportBotAuthorization(
                    flags=0,
                    api_id=self.api_id,
                    api_hash=self.api_hash,
                    bot_auth_token=self.bot_token
                )
            )
        except UserMigrate as e:
            self.session.stop()

            self.dc_id = e.x
            self.auth_key = Auth(self.dc_id, self.test_mode, self.ipv6, self._proxy).create()

            self.session = Session(
                self,
                self.dc_id,
                self.auth_key
            )

            self.session.start()
            self.authorize_bot()
        else:
            self.user_id = r.user.id

            print("Logged in successfully as @{}".format(r.user.username))

    def authorize_user(self):
        phone_number_invalid_raises = self.phone_number is not None
        phone_code_invalid_raises = self.phone_code is not None
        password_invalid_raises = self.password is not None
        first_name_invalid_raises = self.first_name is not None

        def default_phone_number_callback():
            while True:
                phone_number = input("Enter phone number: ")
                confirm = input("Is \"{}\" correct? (y/n): ".format(phone_number))

                if confirm in ("y", "1"):
                    return phone_number
                elif confirm in ("n", "2"):
                    continue

        while True:
            self.phone_number = (
                default_phone_number_callback() if self.phone_number is None
                else str(self.phone_number()) if callable(self.phone_number)
                else str(self.phone_number)
            )

            self.phone_number = self.phone_number.strip("+")

            try:
                r = self.send(
                    functions.auth.SendCode(
                        self.phone_number,
                        self.api_id,
                        self.api_hash
                    )
                )
            except (PhoneMigrate, NetworkMigrate) as e:
                self.session.stop()

                self.dc_id = e.x

                self.auth_key = Auth(
                    self.dc_id,
                    self.test_mode,
                    self.ipv6,
                    self._proxy
                ).create()

                self.session = Session(
                    self,
                    self.dc_id,
                    self.auth_key
                )

                self.session.start()
            except (PhoneNumberInvalid, PhoneNumberBanned) as e:
                if phone_number_invalid_raises:
                    raise
                else:
                    print(e.MESSAGE)
                    self.phone_number = None
            except FloodWait as e:
                if phone_number_invalid_raises:
                    raise
                else:
                    print(e.MESSAGE.format(x=e.x))
                    time.sleep(e.x)
            except Exception as e:
                log.error(e, exc_info=True)
                raise
            else:
                break

        phone_registered = r.phone_registered
        phone_code_hash = r.phone_code_hash
        terms_of_service = r.terms_of_service

        if terms_of_service:
            print("\n" + terms_of_service.text + "\n")

        if self.force_sms:
            self.send(
                functions.auth.ResendCode(
                    phone_number=self.phone_number,
                    phone_code_hash=phone_code_hash
                )
            )

        while True:
            if not phone_registered:
                self.first_name = (
                    input("First name: ") if self.first_name is None
                    else str(self.first_name()) if callable(self.first_name)
                    else str(self.first_name)
                )

                self.last_name = (
                    input("Last name: ") if self.last_name is None
                    else str(self.last_name()) if callable(self.last_name)
                    else str(self.last_name)
                )

            self.phone_code = (
                input("Enter phone code: ") if self.phone_code is None
                else str(self.phone_code(self.phone_number)) if callable(self.phone_code)
                else str(self.phone_code)
            )

            try:
                if phone_registered:
                    try:
                        r = self.send(
                            functions.auth.SignIn(
                                self.phone_number,
                                phone_code_hash,
                                self.phone_code
                            )
                        )
                    except PhoneNumberUnoccupied:
                        log.warning("Phone number unregistered")
                        phone_registered = False
                        continue
                else:
                    try:
                        r = self.send(
                            functions.auth.SignUp(
                                self.phone_number,
                                phone_code_hash,
                                self.phone_code,
                                self.first_name,
                                self.last_name
                            )
                        )
                    except PhoneNumberOccupied:
                        log.warning("Phone number already registered")
                        phone_registered = True
                        continue
            except (PhoneCodeInvalid, PhoneCodeEmpty, PhoneCodeExpired, PhoneCodeHashEmpty) as e:
                if phone_code_invalid_raises:
                    raise
                else:
                    print(e.MESSAGE)
                    self.phone_code = None
            except FirstnameInvalid as e:
                if first_name_invalid_raises:
                    raise
                else:
                    print(e.MESSAGE)
                    self.first_name = None
            except SessionPasswordNeeded as e:
                print(e.MESSAGE)

                def default_password_callback(password_hint: str) -> str:
                    print("Hint: {}".format(password_hint))
                    return input("Enter password (empty to recover): ")

                def default_recovery_callback(email_pattern: str) -> str:
                    print("An e-mail containing the recovery code has been sent to {}".format(email_pattern))
                    return input("Enter password recovery code: ")

                while True:
                    try:
                        r = self.send(functions.account.GetPassword())

                        self.password = (
                            default_password_callback(r.hint) if self.password is None
                            else str(self.password(r.hint) or "") if callable(self.password)
                            else str(self.password)
                        )

                        if self.password == "":
                            r = self.send(functions.auth.RequestPasswordRecovery())

                            self.recovery_code = (
                                default_recovery_callback(r.email_pattern) if self.recovery_code is None
                                else str(self.recovery_code(r.email_pattern)) if callable(self.recovery_code)
                                else str(self.recovery_code)
                            )

                            r = self.send(
                                functions.auth.RecoverPassword(
                                    code=self.recovery_code
                                )
                            )
                        else:
                            r = self.send(
                                functions.auth.CheckPassword(
                                    password=compute_check(r, self.password)
                                )
                            )
                    except (PasswordEmpty, PasswordRecoveryNa, PasswordHashInvalid) as e:
                        if password_invalid_raises:
                            raise
                        else:
                            print(e.MESSAGE)
                            self.password = None
                            self.recovery_code = None
                    except FloodWait as e:
                        if password_invalid_raises:
                            raise
                        else:
                            print(e.MESSAGE.format(x=e.x))
                            time.sleep(e.x)
                            self.password = None
                            self.recovery_code = None
                    except Exception as e:
                        log.error(e, exc_info=True)
                        raise
                    else:
                        break
                break
            except FloodWait as e:
                if phone_code_invalid_raises or first_name_invalid_raises:
                    raise
                else:
                    print(e.MESSAGE.format(x=e.x))
                    time.sleep(e.x)
            except Exception as e:
                log.error(e, exc_info=True)
                raise
            else:
                break

        if terms_of_service:
            assert self.send(functions.help.AcceptTermsOfService(terms_of_service.id))

        self.password = None
        self.user_id = r.user.id

        print("Logged in successfully as {}".format(r.user.first_name))

    def fetch_peers(self, entities: List[Union[types.User,
                                               types.Chat, types.ChatForbidden,
                                               types.Channel, types.ChannelForbidden]]):
        for entity in entities:
            if isinstance(entity, types.User):
                user_id = entity.id

                access_hash = entity.access_hash

                if access_hash is None:
                    continue

                username = entity.username
                phone = entity.phone

                input_peer = types.InputPeerUser(
                    user_id=user_id,
                    access_hash=access_hash
                )

                self.peers_by_id[user_id] = input_peer

                if username is not None:
                    self.peers_by_username[username.lower()] = input_peer

                if phone is not None:
                    self.peers_by_phone[phone] = input_peer

            if isinstance(entity, (types.Chat, types.ChatForbidden)):
                chat_id = entity.id
                peer_id = -chat_id

                input_peer = types.InputPeerChat(
                    chat_id=chat_id
                )

                self.peers_by_id[peer_id] = input_peer

            if isinstance(entity, (types.Channel, types.ChannelForbidden)):
                channel_id = entity.id
                peer_id = int("-100" + str(channel_id))

                access_hash = entity.access_hash

                if access_hash is None:
                    continue

                username = getattr(entity, "username", None)

                input_peer = types.InputPeerChannel(
                    channel_id=channel_id,
                    access_hash=access_hash
                )

                self.peers_by_id[peer_id] = input_peer

                if username is not None:
                    self.peers_by_username[username.lower()] = input_peer

    def download_worker(self):
        name = threading.current_thread().name
        log.debug("{} started".format(name))

        while True:
            media = self.download_queue.get()

            if media is None:
                break

            temp_file_path = ""
            final_file_path = ""

            try:
                media, file_name, done, progress, progress_args, path = media

                file_id = media.file_id
                size = media.file_size

                directory, file_name = os.path.split(file_name)
                directory = directory or "downloads"

                try:
                    decoded = utils.decode(file_id)
                    fmt = "<iiqqqqi" if len(decoded) > 24 else "<iiqq"
                    unpacked = struct.unpack(fmt, decoded)
                except (AssertionError, binascii.Error, struct.error):
                    raise FileIdInvalid from None
                else:
                    media_type = unpacked[0]
                    dc_id = unpacked[1]
                    id = unpacked[2]
                    access_hash = unpacked[3]
                    volume_id = None
                    secret = None
                    local_id = None

                    if len(decoded) > 24:
                        volume_id = unpacked[4]
                        secret = unpacked[5]
                        local_id = unpacked[6]

                    media_type_str = Client.MEDIA_TYPE_ID.get(media_type, None)

                    if media_type_str is None:
                        raise FileIdInvalid("Unknown media type: {}".format(unpacked[0]))

                file_name = file_name or getattr(media, "file_name", None)

                if not file_name:
                    if media_type == 3:
                        extension = ".ogg"
                    elif media_type in (4, 10, 13):
                        extension = mimetypes.guess_extension(media.mime_type) or ".mp4"
                    elif media_type == 5:
                        extension = mimetypes.guess_extension(media.mime_type) or ".unknown"
                    elif media_type == 8:
                        extension = ".webp"
                    elif media_type == 9:
                        extension = mimetypes.guess_extension(media.mime_type) or ".mp3"
                    elif media_type in (0, 1, 2):
                        extension = ".jpg"
                    else:
                        continue

                    file_name = "{}_{}_{}{}".format(
                        media_type_str,
                        datetime.fromtimestamp(
                            getattr(media, "date", None) or time.time()
                        ).strftime("%Y-%m-%d_%H-%M-%S"),
                        self.rnd_id(),
                        extension
                    )

                temp_file_path = self.get_file(
                    dc_id=dc_id,
                    id=id,
                    access_hash=access_hash,
                    volume_id=volume_id,
                    local_id=local_id,
                    secret=secret,
                    size=size,
                    progress=progress,
                    progress_args=progress_args
                )

                if temp_file_path:
                    final_file_path = os.path.abspath(re.sub("\\\\", "/", os.path.join(directory, file_name)))
                    os.makedirs(directory, exist_ok=True)
                    shutil.move(temp_file_path, final_file_path)
            except Exception as e:
                log.error(e, exc_info=True)

                try:
                    os.remove(temp_file_path)
                except OSError:
                    pass
            else:
                # TODO: "" or None for faulty download, which is better?
                # os.path methods return "" in case something does not exist, I prefer this.
                # For now let's keep None
                path[0] = final_file_path or None
            finally:
                done.set()

        log.debug("{} stopped".format(name))

    def updates_worker(self):
        name = threading.current_thread().name
        log.debug("{} started".format(name))

        while True:
            updates = self.updates_queue.get()

            if updates is None:
                break

            try:
                if isinstance(updates, (types.Update, types.UpdatesCombined)):
                    self.fetch_peers(updates.users)
                    self.fetch_peers(updates.chats)

                    for update in updates.updates:
                        channel_id = getattr(
                            getattr(
                                getattr(
                                    update, "message", None
                                ), "to_id", None
                            ), "channel_id", None
                        ) or getattr(update, "channel_id", None)

                        pts = getattr(update, "pts", None)
                        pts_count = getattr(update, "pts_count", None)

                        if isinstance(update, types.UpdateChannelTooLong):
                            log.warning(update)

                        if isinstance(update, types.UpdateNewChannelMessage):
                            message = update.message

                            if not isinstance(message, types.MessageEmpty):
                                try:
                                    diff = self.send(
                                        functions.updates.GetChannelDifference(
                                            channel=self.resolve_peer(int("-100" + str(channel_id))),
                                            filter=types.ChannelMessagesFilter(
                                                ranges=[types.MessageRange(
                                                    min_id=update.message.id,
                                                    max_id=update.message.id
                                                )]
                                            ),
                                            pts=pts - pts_count,
                                            limit=pts
                                        )
                                    )
                                except ChannelPrivate:
                                    pass
                                else:
                                    if not isinstance(diff, types.updates.ChannelDifferenceEmpty):
                                        updates.users += diff.users
                                        updates.chats += diff.chats

                        if channel_id and pts:
                            if channel_id not in self.channels_pts:
                                self.channels_pts[channel_id] = []

                            if pts in self.channels_pts[channel_id]:
                                continue

                            self.channels_pts[channel_id].append(pts)

                            if len(self.channels_pts[channel_id]) > 50:
                                self.channels_pts[channel_id] = self.channels_pts[channel_id][25:]

                        self.dispatcher.updates_queue.put((update, updates.users, updates.chats))
                elif isinstance(updates, (types.UpdateShortMessage, types.UpdateShortChatMessage)):
                    diff = self.send(
                        functions.updates.GetDifference(
                            pts=updates.pts - updates.pts_count,
                            date=updates.date,
                            qts=-1
                        )
                    )

                    if diff.new_messages:
                        self.dispatcher.updates_queue.put((
                            types.UpdateNewMessage(
                                message=diff.new_messages[0],
                                pts=updates.pts,
                                pts_count=updates.pts_count
                            ),
                            diff.users,
                            diff.chats
                        ))
                    else:
                        self.dispatcher.updates_queue.put((diff.other_updates[0], [], []))
                elif isinstance(updates, types.UpdateShort):
                    self.dispatcher.updates_queue.put((updates.update, [], []))
                elif isinstance(updates, types.UpdatesTooLong):
                    log.warning(updates)
            except Exception as e:
                log.error(e, exc_info=True)

        log.debug("{} stopped".format(name))

    def send(self,
             data: Object,
             retries: int = Session.MAX_RETRIES,
             timeout: float = Session.WAIT_TIMEOUT):
        """Use this method to send Raw Function queries.

        This method makes possible to manually call every single Telegram API method in a low-level manner.
        Available functions are listed in the :obj:`functions <pyrogram.api.functions>` package and may accept compound
        data types from :obj:`types <pyrogram.api.types>` as well as bare types such as ``int``, ``str``, etc...

        Args:
            data (``Object``):
                The API Schema function filled with proper arguments.

            retries (``int``):
                Number of retries.

            timeout (``float``):
                Timeout in seconds.

        Raises:
            :class:`Error <pyrogram.Error>` in case of a Telegram RPC error.
        """
        if not self.is_started:
            raise ConnectionError("Client has not been started")

        if self.no_updates:
            data = functions.InvokeWithoutUpdates(data)

        if self.takeout_id:
            data = functions.InvokeWithTakeout(self.takeout_id, data)

        r = self.session.send(data, retries, timeout)

        self.fetch_peers(getattr(r, "users", []))
        self.fetch_peers(getattr(r, "chats", []))

        return r

    def load_config(self):
        parser = ConfigParser()
        parser.read(self.config_file)

        if self.api_id and self.api_hash:
            pass
        else:
            if parser.has_section("pyrogram"):
                self.api_id = parser.getint("pyrogram", "api_id")
                self.api_hash = parser.get("pyrogram", "api_hash")
            else:
                raise AttributeError(
                    "No API Key found. "
                    "More info: https://docs.pyrogram.ml/start/ProjectSetup#configuration"
                )

        for option in ["app_version", "device_model", "system_version", "lang_code"]:
            if getattr(self, option):
                pass
            else:
                if parser.has_section("pyrogram"):
                    setattr(self, option, parser.get(
                        "pyrogram",
                        option,
                        fallback=getattr(Client, option.upper())
                    ))
                else:
                    setattr(self, option, getattr(Client, option.upper()))

        if self._proxy:
            self._proxy["enabled"] = bool(self._proxy.get("enabled", True))
        else:
            self._proxy = {}

            if parser.has_section("proxy"):
                self._proxy["enabled"] = parser.getboolean("proxy", "enabled", fallback=True)
                self._proxy["hostname"] = parser.get("proxy", "hostname")
                self._proxy["port"] = parser.getint("proxy", "port")
                self._proxy["username"] = parser.get("proxy", "username", fallback=None) or None
                self._proxy["password"] = parser.get("proxy", "password", fallback=None) or None

        if self.plugins:
            self.plugins["enabled"] = bool(self.plugins.get("enabled", True))
            self.plugins["include"] = "\n".join(self.plugins.get("include", [])) or None
            self.plugins["exclude"] = "\n".join(self.plugins.get("exclude", [])) or None
        else:
            try:
                section = parser["plugins"]

                self.plugins = {
                    "enabled": section.getboolean("enabled", True),
                    "root": section.get("root"),
                    "include": section.get("include") or None,
                    "exclude": section.get("exclude") or None
                }
            except KeyError:
                self.plugins = {}

        if self.plugins:
            for option in ["include", "exclude"]:
                if self.plugins[option] is not None:
                    self.plugins[option] = [
                        (i.split()[0], i.split()[1:] or None)
                        for i in self.plugins[option].strip().split("\n")
                    ]

    def load_session(self):
        try:
            self.session_storage.load_session()
        except SessionDoesNotExist:
            log.info('Could not load session "{}", initiate new one'.format(self.session_name))
            self.auth_key = Auth(self.dc_id, self.test_mode, self.ipv6, self._proxy).create()
<<<<<<< HEAD
=======
        else:
            self.dc_id = s["dc_id"]
            self.test_mode = s["test_mode"]
            self.auth_key = base64.b64decode("".join(s["auth_key"]))
            self.user_id = s["user_id"]
            self.date = s.get("date", 0)
            # TODO: replace default with False once token session name will be deprecated
            self.is_bot = s.get("is_bot", self.is_bot)

            for k, v in s.get("peers_by_id", {}).items():
                self.peers_by_id[int(k)] = utils.get_input_peer(int(k), v)

            for k, v in s.get("peers_by_username", {}).items():
                peer = self.peers_by_id.get(v, None)

                if peer:
                    self.peers_by_username[k] = peer

            for k, v in s.get("peers_by_phone", {}).items():
                peer = self.peers_by_id.get(v, None)

                if peer:
                    self.peers_by_phone[k] = peer
>>>>>>> 5cc9a452

    def load_plugins(self):
        if self.plugins.get("enabled", False):
            root = self.plugins["root"]
            include = self.plugins["include"]
            exclude = self.plugins["exclude"]

            count = 0

            if include is None:
                for path in sorted(Path(root).rglob("*.py")):
                    module_path = os.path.splitext(str(path))[0].replace("/", ".")
                    module = import_module(module_path)

                    for name in vars(module).keys():
                        # noinspection PyBroadException
                        try:
                            handler, group = getattr(module, name)

                            if isinstance(handler, Handler) and isinstance(group, int):
                                self.add_handler(handler, group)

                                log.info('[LOAD] {}("{}") in group {} from "{}"'.format(
                                    type(handler).__name__, name, group, module_path))

                                count += 1
                        except Exception:
                            pass
            else:
                for path, handlers in include:
                    module_path = root + "." + path
                    warn_non_existent_functions = True

                    try:
                        module = import_module(module_path)
                    except ModuleNotFoundError:
                        log.warning('[LOAD] Ignoring non-existent module "{}"'.format(module_path))
                        continue

                    if "__path__" in dir(module):
                        log.warning('[LOAD] Ignoring namespace "{}"'.format(module_path))
                        continue

                    if handlers is None:
                        handlers = vars(module).keys()
                        warn_non_existent_functions = False

                    for name in handlers:
                        # noinspection PyBroadException
                        try:
                            handler, group = getattr(module, name)

                            if isinstance(handler, Handler) and isinstance(group, int):
                                self.add_handler(handler, group)

                                log.info('[LOAD] {}("{}") in group {} from "{}"'.format(
                                    type(handler).__name__, name, group, module_path))

                                count += 1
                        except Exception:
                            if warn_non_existent_functions:
                                log.warning('[LOAD] Ignoring non-existent function "{}" from "{}"'.format(
                                    name, module_path))

            if exclude is not None:
                for path, handlers in exclude:
                    module_path = root + "." + path
                    warn_non_existent_functions = True

                    try:
                        module = import_module(module_path)
                    except ModuleNotFoundError:
                        log.warning('[UNLOAD] Ignoring non-existent module "{}"'.format(module_path))
                        continue

                    if "__path__" in dir(module):
                        log.warning('[UNLOAD] Ignoring namespace "{}"'.format(module_path))
                        continue

                    if handlers is None:
                        handlers = vars(module).keys()
                        warn_non_existent_functions = False

                    for name in handlers:
                        # noinspection PyBroadException
                        try:
                            handler, group = getattr(module, name)

                            if isinstance(handler, Handler) and isinstance(group, int):
                                self.remove_handler(handler, group)

                                log.info('[UNLOAD] {}("{}") from group {} in "{}"'.format(
                                    type(handler).__name__, name, group, module_path))

                                count -= 1
                        except Exception:
                            if warn_non_existent_functions:
                                log.warning('[UNLOAD] Ignoring non-existent function "{}" from "{}"'.format(
                                    name, module_path))

            if count > 0:
                log.warning('Successfully loaded {} plugin{} from "{}"'.format(count, "s" if count > 1 else "", root))
            else:
                log.warning('No plugin loaded from "{}"'.format(root))

    def save_session(self):
<<<<<<< HEAD
        self.session_storage.save_session()
=======
        auth_key = base64.b64encode(self.auth_key).decode()
        auth_key = [auth_key[i: i + 43] for i in range(0, len(auth_key), 43)]

        os.makedirs(self.workdir, exist_ok=True)

        with open(os.path.join(self.workdir, "{}.session".format(self.session_name)), "w", encoding="utf-8") as f:
            json.dump(
                dict(
                    dc_id=self.dc_id,
                    test_mode=self.test_mode,
                    auth_key=auth_key,
                    user_id=self.user_id,
                    date=self.date,
                    is_bot=self.is_bot,
                ),
                f,
                indent=4
            )
>>>>>>> 5cc9a452

    def get_initial_dialogs_chunk(self,
                                  offset_date: int = 0):
        while True:
            try:
                r = self.send(
                    functions.messages.GetDialogs(
                        offset_date=offset_date,
                        offset_id=0,
                        offset_peer=types.InputPeerEmpty(),
                        limit=self.DIALOGS_AT_ONCE,
                        hash=0,
                        exclude_pinned=True
                    )
                )
            except FloodWait as e:
                log.warning("get_dialogs flood: waiting {} seconds".format(e.x))
                time.sleep(e.x)
            else:
                log.info("Total peers: {}".format(len(self.peers_by_id)))
                return r

    def get_initial_dialogs(self):
        self.send(functions.messages.GetPinnedDialogs())

        dialogs = self.get_initial_dialogs_chunk()
        offset_date = utils.get_offset_date(dialogs)

        while len(dialogs.dialogs) == self.DIALOGS_AT_ONCE:
            dialogs = self.get_initial_dialogs_chunk(offset_date)
            offset_date = utils.get_offset_date(dialogs)

        self.get_initial_dialogs_chunk()

    def resolve_peer(self,
                     peer_id: Union[int, str]):
        """Use this method to get the InputPeer of a known peer_id.

        This is a utility method intended to be used **only** when working with Raw Functions (i.e: a Telegram API
        method you wish to use which is not available yet in the Client class as an easy-to-use method), whenever an
        InputPeer type is required.

        Args:
            peer_id (``int`` | ``str``):
                The peer id you want to extract the InputPeer from.
                Can be a direct id (int), a username (str) or a phone number (str).

        Returns:
            On success, the resolved peer id is returned in form of an InputPeer object.

        Raises:
            :class:`Error <pyrogram.Error>` in case of a Telegram RPC error.
            ``KeyError`` in case the peer doesn't exist in the internal database.
        """
        try:
            return self.peers_by_id[peer_id]
        except KeyError:
            if type(peer_id) is str:
                if peer_id in ("self", "me"):
                    return types.InputPeerSelf()

                peer_id = re.sub(r"[@+\s]", "", peer_id.lower())

                try:
                    int(peer_id)
                except ValueError:
                    if peer_id not in self.peers_by_username:
                        self.send(
                            functions.contacts.ResolveUsername(
                                username=peer_id
                            )
                        )

                    return self.peers_by_username[peer_id]
                else:
                    try:
                        return self.peers_by_phone[peer_id]
                    except KeyError:
                        raise PeerIdInvalid

            if peer_id > 0:
                self.fetch_peers(
                    self.send(
                        functions.users.GetUsers(
                            id=[types.InputUser(peer_id, 0)]
                        )
                    )
                )
            else:
                if str(peer_id).startswith("-100"):
                    self.send(
                        functions.channels.GetChannels(
                            id=[types.InputChannel(int(str(peer_id)[4:]), 0)]
                        )
                    )
                else:
                    self.send(
                        functions.messages.GetChats(
                            id=[-peer_id]
                        )
                    )

            try:
                return self.peers_by_id[peer_id]
            except KeyError:
                raise PeerIdInvalid

    def save_file(self,
                  path: str,
                  file_id: int = None,
                  file_part: int = 0,
                  progress: callable = None,
                  progress_args: tuple = ()):
        """Use this method to upload a file onto Telegram servers, without actually sending the message to anyone.

        This is a utility method intended to be used **only** when working with Raw Functions (i.e: a Telegram API
        method you wish to use which is not available yet in the Client class as an easy-to-use method), whenever an
        InputFile type is required.

        Args:
            path (``str``):
                The path of the file you want to upload that exists on your local machine.

            file_id (``int``, *optional*):
                In case a file part expired, pass the file_id and the file_part to retry uploading that specific chunk.

            file_part (``int``, *optional*):
                In case a file part expired, pass the file_id and the file_part to retry uploading that specific chunk.

            progress (``callable``, *optional*):
                Pass a callback function to view the upload progress.
                The function must take *(client, current, total, \*args)* as positional arguments (look at the section
                below for a detailed description).

            progress_args (``tuple``, *optional*):
                Extra custom arguments for the progress callback function. Useful, for example, if you want to pass
                a chat_id and a message_id in order to edit a message with the updated progress.

        Other Parameters:
            client (:obj:`Client <pyrogram.Client>`):
                The Client itself, useful when you want to call other API methods inside the callback function.

            current (``int``):
                The amount of bytes uploaded so far.

            total (``int``):
                The size of the file.

            *args (``tuple``, *optional*):
                Extra custom arguments as defined in the *progress_args* parameter.
                You can either keep *\*args* or add every single extra argument in your function signature.

        Returns:
            On success, the uploaded file is returned in form of an InputFile object.

        Raises:
            :class:`Error <pyrogram.Error>` in case of a Telegram RPC error.
        """
        part_size = 512 * 1024
        file_size = os.path.getsize(path)

        if file_size == 0:
            raise ValueError("File size equals to 0 B")

        if file_size > 1500 * 1024 * 1024:
            raise ValueError("Telegram doesn't support uploading files bigger than 1500 MiB")

        file_total_parts = int(math.ceil(file_size / part_size))
        is_big = True if file_size > 10 * 1024 * 1024 else False
        is_missing_part = True if file_id is not None else False
        file_id = file_id or self.rnd_id()
        md5_sum = md5() if not is_big and not is_missing_part else None

        session = Session(self, self.dc_id, self.auth_key, is_media=True)
        session.start()

        try:
            with open(path, "rb") as f:
                f.seek(part_size * file_part)

                while True:
                    chunk = f.read(part_size)

                    if not chunk:
                        if not is_big:
                            md5_sum = "".join([hex(i)[2:].zfill(2) for i in md5_sum.digest()])
                        break

                    for _ in range(3):
                        if is_big:
                            rpc = functions.upload.SaveBigFilePart(
                                file_id=file_id,
                                file_part=file_part,
                                file_total_parts=file_total_parts,
                                bytes=chunk
                            )
                        else:
                            rpc = functions.upload.SaveFilePart(
                                file_id=file_id,
                                file_part=file_part,
                                bytes=chunk
                            )

                        if session.send(rpc):
                            break
                    else:
                        raise AssertionError("Telegram didn't accept chunk #{} of {}".format(file_part, path))

                    if is_missing_part:
                        return

                    if not is_big:
                        md5_sum.update(chunk)

                    file_part += 1

                    if progress:
                        progress(self, min(file_part * part_size, file_size), file_size, *progress_args)
        except Client.StopTransmission:
            raise
        except Exception as e:
            log.error(e, exc_info=True)
        else:
            if is_big:
                return types.InputFileBig(
                    id=file_id,
                    parts=file_total_parts,
                    name=os.path.basename(path),

                )
            else:
                return types.InputFile(
                    id=file_id,
                    parts=file_total_parts,
                    name=os.path.basename(path),
                    md5_checksum=md5_sum
                )
        finally:
            session.stop()

    def get_file(self,
                 dc_id: int,
                 id: int = None,
                 access_hash: int = None,
                 volume_id: int = None,
                 local_id: int = None,
                 secret: int = None,
                 size: int = None,
                 progress: callable = None,
                 progress_args: tuple = ()) -> str:
        with self.media_sessions_lock:
            session = self.media_sessions.get(dc_id, None)

            if session is None:
                if dc_id != self.dc_id:
                    exported_auth = self.send(
                        functions.auth.ExportAuthorization(
                            dc_id=dc_id
                        )
                    )

                    session = Session(
                        self,
                        dc_id,
                        Auth(dc_id, self.test_mode, self.ipv6, self._proxy).create(),
                        is_media=True
                    )

                    session.start()

                    self.media_sessions[dc_id] = session

                    session.send(
                        functions.auth.ImportAuthorization(
                            id=exported_auth.id,
                            bytes=exported_auth.bytes
                        )
                    )
                else:
                    session = Session(
                        self,
                        dc_id,
                        self.auth_key,
                        is_media=True
                    )

                    session.start()

                    self.media_sessions[dc_id] = session

        if volume_id:  # Photos are accessed by volume_id, local_id, secret
            location = types.InputFileLocation(
                volume_id=volume_id,
                local_id=local_id,
                secret=secret,
                file_reference=b""
            )
        else:  # Any other file can be more easily accessed by id and access_hash
            location = types.InputDocumentFileLocation(
                id=id,
                access_hash=access_hash,
                file_reference=b""
            )

        limit = 1024 * 1024
        offset = 0
        file_name = ""

        try:
            r = session.send(
                functions.upload.GetFile(
                    location=location,
                    offset=offset,
                    limit=limit
                )
            )

            if isinstance(r, types.upload.File):
                with tempfile.NamedTemporaryFile("wb", delete=False) as f:
                    file_name = f.name

                    while True:
                        chunk = r.bytes

                        if not chunk:
                            break

                        f.write(chunk)

                        offset += limit

                        if progress:
                            progress(self, min(offset, size) if size != 0 else offset, size, *progress_args)

                        r = session.send(
                            functions.upload.GetFile(
                                location=location,
                                offset=offset,
                                limit=limit
                            )
                        )

            elif isinstance(r, types.upload.FileCdnRedirect):
                with self.media_sessions_lock:
                    cdn_session = self.media_sessions.get(r.dc_id, None)

                    if cdn_session is None:
                        cdn_session = Session(
                            self,
                            r.dc_id,
                            Auth(r.dc_id, self.test_mode, self.ipv6, self._proxy).create(),
                            is_media=True,
                            is_cdn=True
                        )

                        cdn_session.start()

                        self.media_sessions[r.dc_id] = cdn_session

                try:
                    with tempfile.NamedTemporaryFile("wb", delete=False) as f:
                        file_name = f.name

                        while True:
                            r2 = cdn_session.send(
                                functions.upload.GetCdnFile(
                                    file_token=r.file_token,
                                    offset=offset,
                                    limit=limit
                                )
                            )

                            if isinstance(r2, types.upload.CdnFileReuploadNeeded):
                                try:
                                    session.send(
                                        functions.upload.ReuploadCdnFile(
                                            file_token=r.file_token,
                                            request_token=r2.request_token
                                        )
                                    )
                                except VolumeLocNotFound:
                                    break
                                else:
                                    continue

                            chunk = r2.bytes

                            # https://core.telegram.org/cdn#decrypting-files
                            decrypted_chunk = AES.ctr256_decrypt(
                                chunk,
                                r.encryption_key,
                                bytearray(
                                    r.encryption_iv[:-4]
                                    + (offset // 16).to_bytes(4, "big")
                                )
                            )

                            hashes = session.send(
                                functions.upload.GetCdnFileHashes(
                                    r.file_token,
                                    offset
                                )
                            )

                            # https://core.telegram.org/cdn#verifying-files
                            for i, h in enumerate(hashes):
                                cdn_chunk = decrypted_chunk[h.limit * i: h.limit * (i + 1)]
                                assert h.hash == sha256(cdn_chunk).digest(), "Invalid CDN hash part {}".format(i)

                            f.write(decrypted_chunk)

                            offset += limit

                            if progress:
                                progress(self, min(offset, size) if size != 0 else offset, size, *progress_args)

                            if len(chunk) < limit:
                                break
                except Exception as e:
                    raise e
        except Exception as e:
            if not isinstance(e, Client.StopTransmission):
                log.error(e, exc_info=True)

            try:
                os.remove(file_name)
            except OSError:
                pass

            return ""
        else:
            return file_name<|MERGE_RESOLUTION|>--- conflicted
+++ resolved
@@ -1130,32 +1130,6 @@
         except SessionDoesNotExist:
             log.info('Could not load session "{}", initiate new one'.format(self.session_name))
             self.auth_key = Auth(self.dc_id, self.test_mode, self.ipv6, self._proxy).create()
-<<<<<<< HEAD
-=======
-        else:
-            self.dc_id = s["dc_id"]
-            self.test_mode = s["test_mode"]
-            self.auth_key = base64.b64decode("".join(s["auth_key"]))
-            self.user_id = s["user_id"]
-            self.date = s.get("date", 0)
-            # TODO: replace default with False once token session name will be deprecated
-            self.is_bot = s.get("is_bot", self.is_bot)
-
-            for k, v in s.get("peers_by_id", {}).items():
-                self.peers_by_id[int(k)] = utils.get_input_peer(int(k), v)
-
-            for k, v in s.get("peers_by_username", {}).items():
-                peer = self.peers_by_id.get(v, None)
-
-                if peer:
-                    self.peers_by_username[k] = peer
-
-            for k, v in s.get("peers_by_phone", {}).items():
-                peer = self.peers_by_id.get(v, None)
-
-                if peer:
-                    self.peers_by_phone[k] = peer
->>>>>>> 5cc9a452
 
     def load_plugins(self):
         if self.plugins.get("enabled", False):
@@ -1262,28 +1236,7 @@
                 log.warning('No plugin loaded from "{}"'.format(root))
 
     def save_session(self):
-<<<<<<< HEAD
         self.session_storage.save_session()
-=======
-        auth_key = base64.b64encode(self.auth_key).decode()
-        auth_key = [auth_key[i: i + 43] for i in range(0, len(auth_key), 43)]
-
-        os.makedirs(self.workdir, exist_ok=True)
-
-        with open(os.path.join(self.workdir, "{}.session".format(self.session_name)), "w", encoding="utf-8") as f:
-            json.dump(
-                dict(
-                    dc_id=self.dc_id,
-                    test_mode=self.test_mode,
-                    auth_key=auth_key,
-                    user_id=self.user_id,
-                    date=self.date,
-                    is_bot=self.is_bot,
-                ),
-                f,
-                indent=4
-            )
->>>>>>> 5cc9a452
 
     def get_initial_dialogs_chunk(self,
                                   offset_date: int = 0):
