--- conflicted
+++ resolved
@@ -743,15 +743,11 @@
                 break
 
         if terms_of_service:
-<<<<<<< HEAD
-            assert await self.send(functions.help.AcceptTermsOfService(terms_of_service.id))
-=======
-            assert self.send(
+            assert await self.send(
                 functions.help.AcceptTermsOfService(
                     id=terms_of_service.id
                 )
             )
->>>>>>> 3e18945f
 
         self.password = None
         self.user_id = r.user.id
