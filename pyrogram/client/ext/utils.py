# Pyrogram - Telegram MTProto API Client Library for Python
# Copyright (C) 2017-2018 Dan Tès <https://github.com/delivrance>
#
# This file is part of Pyrogram.
#
# Pyrogram is free software: you can redistribute it and/or modify
# it under the terms of the GNU Lesser General Public License as published
# by the Free Software Foundation, either version 3 of the License, or
# (at your option) any later version.
#
# Pyrogram is distributed in the hope that it will be useful,
# but WITHOUT ANY WARRANTY; without even the implied warranty of
# MERCHANTABILITY or FITNESS FOR A PARTICULAR PURPOSE.  See the
# GNU Lesser General Public License for more details.
#
# You should have received a copy of the GNU Lesser General Public License
# along with Pyrogram.  If not, see <http://www.gnu.org/licenses/>.

import asyncio
import logging
import sys
import time
from base64 import b64decode, b64encode
from concurrent.futures.thread import ThreadPoolExecutor
from struct import pack
from weakref import proxy

from pyrogram.api.errors import FloodWait
from pyrogram.client import types as pyrogram_types
from ...api import types, functions
from ...api.errors import StickersetInvalid

log = logging.getLogger(__name__)


# TODO: Organize the code better?

class Str(str):
    __slots__ = "_client", "_entities"

    def __init__(self, *args):
        super().__init__()
        self._client = None
        self._entities = None

    def init(self, client, entities):
        self._client = client
        self._entities = entities

    @property
    def text(self):
        return self

    @property
    def markdown(self):
        return self._client.markdown.unparse(self, self._entities)

    @property
    def html(self):
        return self._client.html.unparse(self, self._entities)


async def ainput(prompt: str = ""):
    print(prompt, end="", flush=True)

    with ThreadPoolExecutor(1) as executor:
        return (await asyncio.get_event_loop().run_in_executor(
            executor, sys.stdin.readline
        )).rstrip()


ENTITIES = {
    types.MessageEntityMention.ID: "mention",
    types.MessageEntityHashtag.ID: "hashtag",
    types.MessageEntityBotCommand.ID: "bot_command",
    types.MessageEntityUrl.ID: "url",
    types.MessageEntityEmail.ID: "email",
    types.MessageEntityBold.ID: "bold",
    types.MessageEntityItalic.ID: "italic",
    types.MessageEntityCode.ID: "code",
    types.MessageEntityPre.ID: "pre",
    types.MessageEntityTextUrl.ID: "text_link",
    types.MessageEntityMentionName.ID: "text_mention"
}


def parse_entities(entities: list, users: dict) -> list:
    output_entities = []

    for entity in entities:
        entity_type = ENTITIES.get(entity.ID, None)

        if entity_type:
            output_entities.append(pyrogram_types.MessageEntity(
                type=entity_type,
                offset=entity.offset,
                length=entity.length,
                url=getattr(entity, "url", None),
                user=parse_user(
                    users.get(
                        getattr(entity, "user_id", None),
                        None
                    )
                )
            ))

    return output_entities


def parse_chat_photo(photo):
    if not isinstance(photo, (types.UserProfilePhoto, types.ChatPhoto)):
        return None

    if not isinstance(photo.photo_small, types.FileLocation):
        return None

    if not isinstance(photo.photo_big, types.FileLocation):
        return None

    photo_id = getattr(photo, "photo_id", 0)
    loc_small = photo.photo_small
    loc_big = photo.photo_big

    return pyrogram_types.ChatPhoto(
        small_file_id=encode(
            pack(
                "<iiqqqqi", 1, loc_small.dc_id, photo_id, 0, loc_small.volume_id,
                loc_small.secret, loc_small.local_id
            )
        ),
        big_file_id=encode(
            pack(
                "<iiqqqqi", 1, loc_big.dc_id, photo_id, 0, loc_big.volume_id,
                loc_big.secret, loc_big.local_id
            )
        )
    )


def parse_user(user: types.User) -> pyrogram_types.User or None:
    return pyrogram_types.User(
        id=user.id,
        is_bot=user.bot,
        first_name=user.first_name,
        last_name=user.last_name,
        username=user.username,
        language_code=user.lang_code,
        phone_number=user.phone,
        photo=parse_chat_photo(user.photo)
    ) if user else None


def parse_chat(message: types.Message, users: dict, chats: dict) -> pyrogram_types.Chat:
    if isinstance(message.to_id, types.PeerUser):
        return parse_user_chat(users[message.to_id.user_id if message.out else message.from_id])
    elif isinstance(message.to_id, types.PeerChat):
        return parse_chat_chat(chats[message.to_id.chat_id])
    else:
        return parse_channel_chat(chats[message.to_id.channel_id])


def parse_user_chat(user: types.User) -> pyrogram_types.Chat:
    return pyrogram_types.Chat(
        id=user.id,
        type="private",
        username=user.username,
        first_name=user.first_name,
        last_name=user.last_name,
        photo=parse_chat_photo(user.photo)
    )


def parse_chat_chat(chat: types.Chat) -> pyrogram_types.Chat:
    admins_enabled = getattr(chat, "admins_enabled", None)

    if admins_enabled is not None:
        admins_enabled = not admins_enabled

    return pyrogram_types.Chat(
        id=-chat.id,
        type="group",
        title=chat.title,
        all_members_are_administrators=admins_enabled,
        photo=parse_chat_photo(getattr(chat, "photo", None))
    )


def parse_channel_chat(channel: types.Channel) -> pyrogram_types.Chat:
    return pyrogram_types.Chat(
        id=int("-100" + str(channel.id)),
        type="supergroup" if channel.megagroup else "channel",
        title=channel.title,
        username=getattr(channel, "username", None),
        photo=parse_chat_photo(getattr(channel, "photo", None))
    )


def parse_thumb(thumb: types.PhotoSize or types.PhotoCachedSize) -> pyrogram_types.PhotoSize or None:
    if isinstance(thumb, (types.PhotoSize, types.PhotoCachedSize)):
        loc = thumb.location

        if isinstance(thumb, types.PhotoSize):
            file_size = thumb.size
        else:
            file_size = len(thumb.bytes)

        if isinstance(loc, types.FileLocation):
            return pyrogram_types.PhotoSize(
                file_id=encode(
                    pack(
                        "<iiqqqqi",
                        0,
                        loc.dc_id,
                        0,
                        0,
                        loc.volume_id,
                        loc.secret,
                        loc.local_id
                    )
                ),
                width=thumb.w,
                height=thumb.h,
                file_size=file_size
            )


def decode(s: str) -> bytes:
    s = b64decode(s + "=" * (-len(s) % 4), "-_")
    r = b""

    assert s[-1] == 2

    i = 0
    while i < len(s) - 1:
        if s[i] != 0:
            r += bytes([s[i]])
        else:
            r += b"\x00" * s[i + 1]
            i += 1

        i += 1

    return r


def encode(s: bytes) -> str:
    r = b""
    n = 0

    for i in s + bytes([2]):
        if i == 0:
            n += 1
        else:
            if n:
                r += b"\x00" + bytes([n])
                n = 0

            r += bytes([i])

    return b64encode(r, b"-_").decode().rstrip("=")


# TODO: Reorganize code, maybe split parts as well
async def parse_messages(
        client,
        messages: list or types.Message or types.MessageService or types.MessageEmpty,
        users: dict,
        chats: dict,
        replies: int = 1
) -> pyrogram_types.Message or list:
    is_list = isinstance(messages, list)
    messages = messages if is_list else [messages]
    parsed_messages = []

    for message in messages:
        if isinstance(message, types.Message):
            entities = parse_entities(message.entities, users)

            forward_from = None
            forward_from_chat = None
            forward_from_message_id = None
            forward_signature = None
            forward_date = None

            forward_header = message.fwd_from  # type: types.MessageFwdHeader

            if forward_header:
                forward_date = forward_header.date

                if forward_header.from_id:
                    forward_from = parse_user(users[forward_header.from_id])
                else:
                    forward_from_chat = parse_channel_chat(chats[forward_header.channel_id])
                    forward_from_message_id = forward_header.channel_post
                    forward_signature = forward_header.post_author

            photo = None
            location = None
            contact = None
            venue = None
            audio = None
            voice = None
            gif = None
            video = None
            video_note = None
            sticker = None
            document = None

            media = message.media

            if media:
                if isinstance(media, types.MessageMediaPhoto):
                    photo = media.photo

                    if isinstance(photo, types.Photo):
                        sizes = photo.sizes
                        photo_sizes = []

                        for size in sizes:
                            if isinstance(size, (types.PhotoSize, types.PhotoCachedSize)):
                                loc = size.location

                                if isinstance(size, types.PhotoSize):
                                    file_size = size.size
                                else:
                                    file_size = len(size.bytes)

                                if isinstance(loc, types.FileLocation):
                                    photo_size = pyrogram_types.PhotoSize(
                                        file_id=encode(
                                            pack(
                                                "<iiqqqqi",
                                                2,
                                                loc.dc_id,
                                                photo.id,
                                                photo.access_hash,
                                                loc.volume_id,
                                                loc.secret,
                                                loc.local_id
                                            )
                                        ),
                                        width=size.w,
                                        height=size.h,
                                        file_size=file_size
                                    )

                                    photo_sizes.append(photo_size)

                        photo = pyrogram_types.Photo(
                            id=b64encode(
                                pack(
                                    "<qq",
                                    photo.id,
                                    photo.access_hash
                                ),
                                b"-_"
                            ).decode().rstrip("="),
                            date=photo.date,
                            sizes=photo_sizes
                        )
                elif isinstance(media, types.MessageMediaGeo):
                    geo_point = media.geo

                    if isinstance(geo_point, types.GeoPoint):
                        location = pyrogram_types.Location(
                            longitude=geo_point.long,
                            latitude=geo_point.lat
                        )
                elif isinstance(media, types.MessageMediaContact):
                    contact = pyrogram_types.Contact(
                        phone_number=media.phone_number,
                        first_name=media.first_name,
                        last_name=media.last_name or None,
                        user_id=media.user_id or None
                    )
                elif isinstance(media, types.MessageMediaVenue):
                    venue = pyrogram_types.Venue(
                        location=pyrogram_types.Location(
                            longitude=media.geo.long,
                            latitude=media.geo.lat
                        ),
                        title=media.title,
                        address=media.address,
                        foursquare_id=media.venue_id or None
                    )
                elif isinstance(media, types.MessageMediaDocument):
                    doc = media.document

                    if isinstance(doc, types.Document):
                        attributes = {type(i): i for i in doc.attributes}

                        file_name = getattr(
                            attributes.get(
                                types.DocumentAttributeFilename, None
                            ), "file_name", None
                        )

                        if types.DocumentAttributeAudio in attributes:
                            audio_attributes = attributes[types.DocumentAttributeAudio]

                            if audio_attributes.voice:
                                voice = pyrogram_types.Voice(
                                    file_id=encode(
                                        pack(
                                            "<iiqq",
                                            3,
                                            doc.dc_id,
                                            doc.id,
                                            doc.access_hash
                                        )
                                    ),
                                    duration=audio_attributes.duration,
                                    mime_type=doc.mime_type,
                                    file_size=doc.size,
                                    thumb=parse_thumb(doc.thumb),
                                    file_name=file_name,
                                    date=doc.date
                                )
                            else:
                                audio = pyrogram_types.Audio(
                                    file_id=encode(
                                        pack(
                                            "<iiqq",
                                            9,
                                            doc.dc_id,
                                            doc.id,
                                            doc.access_hash
                                        )
                                    ),
                                    duration=audio_attributes.duration,
                                    performer=audio_attributes.performer,
                                    title=audio_attributes.title,
                                    mime_type=doc.mime_type,
                                    file_size=doc.size,
                                    thumb=parse_thumb(doc.thumb),
                                    file_name=file_name,
                                    date=doc.date
                                )
                        elif types.DocumentAttributeAnimated in attributes:
                            video_attributes = attributes.get(types.DocumentAttributeVideo, None)

                            gif = pyrogram_types.GIF(
                                file_id=encode(
                                    pack(
                                        "<iiqq",
                                        10,
                                        doc.dc_id,
                                        doc.id,
                                        doc.access_hash
                                    )
                                ),
                                width=getattr(video_attributes, "w", 0),
                                height=getattr(video_attributes, "h", 0),
                                duration=getattr(video_attributes, "duration", 0),
                                thumb=parse_thumb(doc.thumb),
                                mime_type=doc.mime_type,
                                file_size=doc.size,
                                file_name=file_name,
                                date=doc.date
                            )
                        elif types.DocumentAttributeVideo in attributes:
                            video_attributes = attributes[types.DocumentAttributeVideo]

                            if video_attributes.round_message:
                                video_note = pyrogram_types.VideoNote(
                                    file_id=encode(
                                        pack(
                                            "<iiqq",
                                            13,
                                            doc.dc_id,
                                            doc.id,
                                            doc.access_hash
                                        )
                                    ),
                                    length=video_attributes.w,
                                    duration=video_attributes.duration,
                                    thumb=parse_thumb(doc.thumb),
                                    file_size=doc.size,
                                    file_name=file_name,
                                    mime_type=doc.mime_type,
                                    date=doc.date
                                )
                            else:
                                video = pyrogram_types.Video(
                                    file_id=encode(
                                        pack(
                                            "<iiqq",
                                            4,
                                            doc.dc_id,
                                            doc.id,
                                            doc.access_hash
                                        )
                                    ),
                                    width=video_attributes.w,
                                    height=video_attributes.h,
                                    duration=video_attributes.duration,
                                    thumb=parse_thumb(doc.thumb),
                                    mime_type=doc.mime_type,
                                    file_size=doc.size,
                                    file_name=file_name,
                                    date=doc.date
                                )
                        elif types.DocumentAttributeSticker in attributes:
                            image_size_attributes = attributes.get(types.DocumentAttributeImageSize, None)
                            sticker_attribute = attributes[types.DocumentAttributeSticker]

                            if isinstance(sticker_attribute.stickerset, types.InputStickerSetID):
                                try:
                                    set_name = (await client.send(
                                        functions.messages.GetStickerSet(sticker_attribute.stickerset)
                                    )).set.short_name
                                except StickersetInvalid:
                                    set_name = None
                            else:
                                set_name = None

                            sticker = pyrogram_types.Sticker(
                                file_id=encode(
                                    pack(
                                        "<iiqq",
                                        8,
                                        doc.dc_id,
                                        doc.id,
                                        doc.access_hash
                                    )
                                ),
                                width=image_size_attributes.w if image_size_attributes else 0,
                                height=image_size_attributes.h if image_size_attributes else 0,
                                thumb=parse_thumb(doc.thumb),
                                # TODO: mask_position
                                set_name=set_name,
                                emoji=sticker_attribute.alt or None,
                                file_size=doc.size,
                                mime_type=doc.mime_type,
                                file_name=file_name,
                                date=doc.date
                            )
                        else:
                            document = pyrogram_types.Document(
                                file_id=encode(
                                    pack(
                                        "<iiqq",
                                        5,
                                        doc.dc_id,
                                        doc.id,
                                        doc.access_hash
                                    )
                                ),
                                thumb=parse_thumb(doc.thumb),
                                file_name=file_name,
                                mime_type=doc.mime_type,
                                file_size=doc.size,
                                date=doc.date
                            )
                else:
                    media = None

            reply_markup = message.reply_markup

            if reply_markup:
                if isinstance(reply_markup, types.ReplyKeyboardForceReply):
                    reply_markup = pyrogram_types.ForceReply.read(reply_markup)
                elif isinstance(reply_markup, types.ReplyKeyboardMarkup):
                    reply_markup = pyrogram_types.ReplyKeyboardMarkup.read(reply_markup)
                elif isinstance(reply_markup, types.ReplyInlineMarkup):
                    reply_markup = pyrogram_types.InlineKeyboardMarkup.read(reply_markup)
                elif isinstance(reply_markup, types.ReplyKeyboardHide):
                    reply_markup = pyrogram_types.ReplyKeyboardRemove.read(reply_markup)
                else:
                    reply_markup = None

            m = pyrogram_types.Message(
                message_id=message.id,
                date=message.date,
                chat=parse_chat(message, users, chats),
                from_user=parse_user(users.get(message.from_id, None)),
                text=Str(message.message) or None if media is None else None,
                caption=Str(message.message) or None if media is not None else None,
                entities=entities or None if media is None else None,
                caption_entities=entities or None if media is not None else None,
                author_signature=message.post_author,
                forward_from=forward_from,
                forward_from_chat=forward_from_chat,
                forward_from_message_id=forward_from_message_id,
                forward_signature=forward_signature,
                forward_date=forward_date,
                edit_date=message.edit_date,
                media_group_id=message.grouped_id,
                photo=photo,
                location=location,
                contact=contact,
                venue=venue,
                audio=audio,
                voice=voice,
                gif=gif,
                video=video,
                video_note=video_note,
                sticker=sticker,
                document=document,
                views=message.views,
                via_bot=parse_user(users.get(message.via_bot_id, None)),
                outgoing=message.out,
                client=proxy(client),
                reply_markup=reply_markup
            )

            if m.text:
                m.text.init(m._client, m.entities or [])

            if m.caption:
                m.caption.init(m._client, m.caption_entities or [])

            if message.reply_to_msg_id and replies:
                while True:
                    try:
                        m.reply_to_message = await client.get_messages(
                            m.chat.id, message.reply_to_msg_id,
                            replies=replies - 1
                        )
                    except FloodWait as e:
                        log.warning("get_messages flood: waiting {} seconds".format(e.x))
                        time.sleep(e.x)
                        continue
                    else:
                        break
        elif isinstance(message, types.MessageService):
            action = message.action

            new_chat_members = None
            left_chat_member = None
            new_chat_title = None
            delete_chat_photo = None
            migrate_to_chat_id = None
            migrate_from_chat_id = None
            group_chat_created = None
            channel_chat_created = None
            new_chat_photo = None

            if isinstance(action, types.MessageActionChatAddUser):
                new_chat_members = [parse_user(users[i]) for i in action.users]
            elif isinstance(action, types.MessageActionChatJoinedByLink):
                new_chat_members = [parse_user(users[message.from_id])]
            elif isinstance(action, types.MessageActionChatDeleteUser):
                left_chat_member = parse_user(users[action.user_id])
            elif isinstance(action, types.MessageActionChatEditTitle):
                new_chat_title = action.title
            elif isinstance(action, types.MessageActionChatDeletePhoto):
                delete_chat_photo = True
            elif isinstance(action, types.MessageActionChatMigrateTo):
                migrate_to_chat_id = action.channel_id
            elif isinstance(action, types.MessageActionChannelMigrateFrom):
                migrate_from_chat_id = action.chat_id
            elif isinstance(action, types.MessageActionChatCreate):
                group_chat_created = True
            elif isinstance(action, types.MessageActionChannelCreate):
                channel_chat_created = True
            elif isinstance(action, types.MessageActionChatEditPhoto):
                photo = action.photo

                if isinstance(photo, types.Photo):
                    sizes = photo.sizes
                    photo_sizes = []

                    for size in sizes:
                        if isinstance(size, (types.PhotoSize, types.PhotoCachedSize)):
                            loc = size.location

                            if isinstance(size, types.PhotoSize):
                                file_size = size.size
                            else:
                                file_size = len(size.bytes)

                            if isinstance(loc, types.FileLocation):
                                photo_size = pyrogram_types.PhotoSize(
                                    file_id=encode(
                                        pack(
                                            "<iiqqqqi",
                                            2,
                                            loc.dc_id,
                                            photo.id,
                                            photo.access_hash,
                                            loc.volume_id,
                                            loc.secret,
                                            loc.local_id
                                        )
                                    ),
                                    width=size.w,
                                    height=size.h,
                                    file_size=file_size
                                )

                                photo_sizes.append(photo_size)

                    new_chat_photo = pyrogram_types.Photo(
                        id=b64encode(
                            pack(
                                "<qq",
                                photo.id,
                                photo.access_hash
                            ),
                            b"-_"
                        ).decode().rstrip("="),
                        date=photo.date,
                        sizes=photo_sizes
                    )

            m = pyrogram_types.Message(
                message_id=message.id,
                date=message.date,
                chat=parse_chat(message, users, chats),
                from_user=parse_user(users.get(message.from_id, None)),
                new_chat_members=new_chat_members,
                left_chat_member=left_chat_member,
                new_chat_title=new_chat_title,
                new_chat_photo=new_chat_photo,
                delete_chat_photo=delete_chat_photo,
                migrate_to_chat_id=int("-100" + str(migrate_to_chat_id)) if migrate_to_chat_id else None,
                migrate_from_chat_id=-migrate_from_chat_id if migrate_from_chat_id else None,
                group_chat_created=group_chat_created,
                channel_chat_created=channel_chat_created,
                client=proxy(client)
                # TODO: supergroup_chat_created
            )

            if isinstance(action, types.MessageActionPinMessage):
                while True:
                    try:
                        m.pinned_message = await client.get_messages(
                            m.chat.id, message.reply_to_msg_id,
                            replies=0
                        )
                    except FloodWait as e:
                        log.warning("get_messages flood: waiting {} seconds".format(e.x))
                        time.sleep(e.x)
                        continue
                    else:
                        break
        else:
            m = pyrogram_types.Message(message_id=message.id, client=proxy(client))

        parsed_messages.append(m)

    return parsed_messages if is_list else parsed_messages[0]


def parse_deleted_messages(
        messages: list,
        channel_id: int
) -> pyrogram_types.Messages:
    parsed_messages = []

    for message in messages:
        parsed_messages.append(
            pyrogram_types.Message(
                message_id=message,
                chat=(pyrogram_types.Chat(id=int("-100" + str(channel_id)), type="channel")
                      if channel_id is not None
                      else None)
            )
        )

    return pyrogram_types.Messages(len(parsed_messages), parsed_messages)


def get_peer_id(input_peer) -> int:
    return (
        input_peer.user_id if isinstance(input_peer, types.InputPeerUser)
        else -input_peer.chat_id if isinstance(input_peer, types.InputPeerChat)
        else int("-100" + str(input_peer.channel_id))
    )


def get_input_peer(peer_id: int, access_hash: int):
    return (
        types.InputPeerUser(peer_id, access_hash) if peer_id > 0
        else types.InputPeerChannel(int(str(peer_id)[4:]), access_hash)
        if (str(peer_id).startswith("-100") and access_hash)
        else types.InputPeerChat(-peer_id)
    )


def get_offset_date(dialogs):
    for m in reversed(dialogs.messages):
        if isinstance(m, types.MessageEmpty):
            continue
        else:
            return m.date
    else:
        return 0


def parse_profile_photos(photos):
    if isinstance(photos, types.photos.Photos):
        total_count = len(photos.photos)
    else:
        total_count = photos.count

    user_profile_photos = []

    for photo in photos.photos:
        if isinstance(photo, types.Photo):
            sizes = photo.sizes
            photo_sizes = []

            for size in sizes:
                if isinstance(size, (types.PhotoSize, types.PhotoCachedSize)):
                    loc = size.location

                    if isinstance(size, types.PhotoSize):
                        file_size = size.size
                    else:
                        file_size = len(size.bytes)

                    if isinstance(loc, types.FileLocation):
                        photo_size = pyrogram_types.PhotoSize(
                            file_id=encode(
                                pack(
                                    "<iiqqqqi",
                                    2,
                                    loc.dc_id,
                                    photo.id,
                                    photo.access_hash,
                                    loc.volume_id,
                                    loc.secret,
                                    loc.local_id
                                )
                            ),
                            width=size.w,
                            height=size.h,
                            file_size=file_size
                        )

                        photo_sizes.append(photo_size)

            user_profile_photos.append(
                pyrogram_types.Photo(
                    id=b64encode(
                        pack(
                            "<qq",
                            photo.id,
                            photo.access_hash
                        ),
                        b"-_"
                    ).decode().rstrip("="),
                    date=photo.date,
                    sizes=photo_sizes
                )
            )

    return pyrogram_types.UserProfilePhotos(
        total_count=total_count,
        photos=user_profile_photos
    )


async def parse_callback_query(client, callback_query, users):
    peer = callback_query.peer

    if isinstance(peer, types.PeerUser):
        peer_id = peer.user_id
    elif isinstance(peer, types.PeerChat):
        peer_id = -peer.chat_id
    else:
        peer_id = int("-100" + str(peer.channel_id))

    return pyrogram_types.CallbackQuery(
        id=str(callback_query.query_id),
        from_user=parse_user(users[callback_query.user_id]),
        message=await client.get_messages(peer_id, callback_query.msg_id),
        chat_instance=str(callback_query.chat_instance),
        data=callback_query.data.decode(),
        game_short_name=callback_query.game_short_name
    )


async def parse_inline_callback_query(callback_query, users):
    return pyrogram_types.CallbackQuery(
        id=str(callback_query.query_id),
        from_user=parse_user(users[callback_query.user_id]),
        chat_instance=str(callback_query.chat_instance),
        inline_message_id=b64encode(
            pack(
                "<iqq",
                callback_query.msg_id.dc_id,
                callback_query.msg_id.id,
                callback_query.msg_id.access_hash
            ),
            b"-_"
        ).decode().rstrip("="),
        game_short_name=callback_query.game_short_name
    )


async def parse_chat_full(
        client,
        chat_full: types.messages.ChatFull or types.UserFull
) -> pyrogram_types.Chat:
    if isinstance(chat_full, types.UserFull):
        parsed_chat = parse_user_chat(chat_full.user)
        parsed_chat.description = chat_full.about
    else:
        full_chat = chat_full.full_chat
        chat = None

        for i in chat_full.chats:
            if full_chat.id == i.id:
                chat = i

        if isinstance(full_chat, types.ChatFull):
            parsed_chat = parse_chat_chat(chat)

            if isinstance(full_chat.participants, types.ChatParticipants):
                parsed_chat.members_count = len(full_chat.participants.participants)
        else:
            parsed_chat = parse_channel_chat(chat)
            parsed_chat.members_count = full_chat.participants_count
            parsed_chat.description = full_chat.about or None
            # TODO: Add StickerSet type
            parsed_chat.can_set_sticker_set = full_chat.can_set_stickers
            parsed_chat.sticker_set_name = full_chat.stickerset

            if full_chat.pinned_msg_id:
<<<<<<< HEAD
                chat.pinned_message = await client.get_messages(
                    int("-100" + str(full_chat.id)),
=======
                parsed_chat.pinned_message = client.get_messages(
                    parsed_chat.id,
>>>>>>> 8b43ad8a
                    full_chat.pinned_msg_id
                )

        if isinstance(full_chat.exported_invite, types.ChatInviteExported):
            parsed_chat.invite_link = full_chat.exported_invite.link

    return parsed_chat<|MERGE_RESOLUTION|>--- conflicted
+++ resolved
@@ -920,13 +920,8 @@
             parsed_chat.sticker_set_name = full_chat.stickerset
 
             if full_chat.pinned_msg_id:
-<<<<<<< HEAD
-                chat.pinned_message = await client.get_messages(
-                    int("-100" + str(full_chat.id)),
-=======
-                parsed_chat.pinned_message = client.get_messages(
+                parsed_chat.pinned_message = await client.get_messages(
                     parsed_chat.id,
->>>>>>> 8b43ad8a
                     full_chat.pinned_msg_id
                 )
 
