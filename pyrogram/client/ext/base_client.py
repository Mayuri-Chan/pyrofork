--- conflicted
+++ resolved
@@ -87,19 +87,12 @@
         self.is_started = None
         self.is_idle = None
 
-<<<<<<< HEAD
+        self.takeout_id = None
+
         self.updates_queue = asyncio.Queue()
         self.updates_worker_task = None
         self.download_queue = asyncio.Queue()
         self.download_worker_tasks = []
-=======
-        self.takeout_id = None
-
-        self.updates_queue = Queue()
-        self.updates_workers_list = []
-        self.download_queue = Queue()
-        self.download_workers_list = []
->>>>>>> 6451d599
 
         self.disconnect_handler = None
 
