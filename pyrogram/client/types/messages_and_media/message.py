--- conflicted
+++ resolved
@@ -369,12 +369,7 @@
             reply_markup=reply_markup
         )
 
-<<<<<<< HEAD
-    async def forward(self,
-                      chat_id: int or str,
-                      disable_notification: bool = None):
-=======
-    def edit(self, text: str, parse_mode: str = "", disable_web_page_preview: bool = None, reply_markup=None):
+    async def edit(self, text: str, parse_mode: str = "", disable_web_page_preview: bool = None, reply_markup=None):
         """Bound method *edit* of :obj:`Message <pyrogram.Message>
 
         Use as a shortcut for:
@@ -413,7 +408,7 @@
         Raises:
             :class:`Error <pyrogram.Error>` in case of a Telegram RPC error.
         """
-        return self._client.edit_message_text(
+        return await self._client.edit_message_text(
             chat_id=self.chat.id,
             message_id=self.message_id,
             text=text,
@@ -422,10 +417,9 @@
             reply_markup=reply_markup
         )
 
-    def forward(self,
-                chat_id: int or str,
-                disable_notification: bool = None):
->>>>>>> f8844d60
+    async def forward(self,
+                      chat_id: int or str,
+                      disable_notification: bool = None):
         """Bound method *forward* of :obj:`Message <pyrogram.Message>`.
 
         Use as a shortcut for:
