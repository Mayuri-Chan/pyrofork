--- conflicted
+++ resolved
@@ -36,13 +36,8 @@
         duration: int = 0,
         performer: str = None,
         title: str = None,
-<<<<<<< HEAD
-        thumb: str = None, disable_notification: bool = None,
-=======
-        thumb: str = None,
-        file_name: str = None,
+        thumb: str = None,file_name: str = None,
         disable_notification: bool = None,
->>>>>>> 24f80326
         reply_to_message_id: int = None,
         schedule_date: int = None,
         reply_markup: Union[
