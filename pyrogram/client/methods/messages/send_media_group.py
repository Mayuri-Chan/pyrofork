--- conflicted
+++ resolved
@@ -16,15 +16,10 @@
 # You should have received a copy of the GNU Lesser General Public License
 # along with Pyrogram.  If not, see <http://www.gnu.org/licenses/>.
 
+import asyncio
 import logging
 import os
-<<<<<<< HEAD
-import struct
-=======
-import time
->>>>>>> 4d97aae9
 from typing import Union, List
-import asyncio
 
 import pyrogram
 from pyrogram.api import functions, types
