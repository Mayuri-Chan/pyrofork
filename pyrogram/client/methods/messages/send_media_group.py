--- conflicted
+++ resolved
@@ -89,13 +89,8 @@
                                 )
                             )
                         except FloodWait as e:
-<<<<<<< HEAD
-                            logging.warning("Sleeping for {}s".format(e.x))
+                            log.warning("Sleeping for {}s".format(e.x))
                             await asyncio.sleep(e.x)
-=======
-                            log.warning("Sleeping for {}s".format(e.x))
-                            time.sleep(e.x)
->>>>>>> a015f998
                         else:
                             break
 
@@ -149,13 +144,8 @@
                                 )
                             )
                         except FloodWait as e:
-<<<<<<< HEAD
-                            logging.warning("Sleeping for {}s".format(e.x))
+                            log.warning("Sleeping for {}s".format(e.x))
                             await asyncio.sleep(e.x)
-=======
-                            log.warning("Sleeping for {}s".format(e.x))
-                            time.sleep(e.x)
->>>>>>> a015f998
                         else:
                             break
 
@@ -205,13 +195,8 @@
                     )
                 )
             except FloodWait as e:
-<<<<<<< HEAD
-                logging.warning("Sleeping for {}s".format(e.x))
+                log.warning("Sleeping for {}s".format(e.x))
                 await asyncio.sleep(e.x)
-=======
-                log.warning("Sleeping for {}s".format(e.x))
-                time.sleep(e.x)
->>>>>>> a015f998
             else:
                 break
 
