# Pyrogram - Telegram MTProto API Client Library for Python
# Copyright (C) 2017-2019 Dan Tès <https://github.com/delivrance>
#
# This file is part of Pyrogram.
#
# Pyrogram is free software: you can redistribute it and/or modify
# it under the terms of the GNU Lesser General Public License as published
# by the Free Software Foundation, either version 3 of the License, or
# (at your option) any later version.
#
# Pyrogram is distributed in the hope that it will be useful,
# but WITHOUT ANY WARRANTY; without even the implied warranty of
# MERCHANTABILITY or FITNESS FOR A PARTICULAR PURPOSE.  See the
# GNU Lesser General Public License for more details.
#
# You should have received a copy of the GNU Lesser General Public License
# along with Pyrogram.  If not, see <http://www.gnu.org/licenses/>.

from typing import Union, Optional, AsyncGenerator

from async_generator import async_generator, yield_

import pyrogram
from ...ext import BaseClient


class IterHistory(BaseClient):
    @async_generator
    async def iter_history(
        self,
        chat_id: Union[int, str],
        limit: int = 0,
        offset: int = 0,
        offset_id: int = 0,
        offset_date: int = 0,
        reverse: bool = False
<<<<<<< HEAD
    ) -> Optional[AsyncGenerator["pyrogram.Message", None]]:
        """Use this method to iterate through a chat history sequentially.
=======
    ) -> Generator["pyrogram.Message", None, None]:
        """Iterate through a chat history sequentially.
>>>>>>> bb246f9e

        This convenience method does the same as repeatedly calling :meth:`get_history` in a loop, thus saving you from
        the hassle of setting up boilerplate code. It is useful for getting the whole chat history with a single call.

        Parameters:
            chat_id (``int`` | ``str``):
                Unique identifier (int) or username (str) of the target chat.
                For your personal cloud (Saved Messages) you can simply use "me" or "self".
                For a contact that exists in your Telegram address book you can use his phone number (str).

            limit (``int``, *optional*):
                Limits the number of messages to be retrieved.
                By default, no limit is applied and all messages are returned.

            offset (``int``, *optional*):
                Sequential number of the first message to be returned..
                Negative values are also accepted and become useful in case you set offset_id or offset_date.

            offset_id (``int``, *optional*):
                Identifier of the first message to be returned.

            offset_date (``int``, *optional*):
                Pass a date in Unix time as offset to retrieve only older messages starting from that date.

            reverse (``bool``, *optional*):
                Pass True to retrieve the messages in reversed order (from older to most recent).

        Returns:
            ``Generator``: A generator yielding :obj:`Message` objects.

        Raises:
            RPCError: In case of a Telegram RPC error.
        """
        offset_id = offset_id or (1 if reverse else 0)
        current = 0
        total = limit or (1 << 31) - 1
        limit = min(100, total)

        while True:
            messages = (await self.get_history(
                chat_id=chat_id,
                limit=limit,
                offset=offset,
                offset_id=offset_id,
                offset_date=offset_date,
                reverse=reverse
            )).messages

            if not messages:
                return

            offset_id = messages[-1].message_id + (1 if reverse else 0)

            for message in messages:
                await yield_(message)

                current += 1

                if current >= total:
                    return<|MERGE_RESOLUTION|>--- conflicted
+++ resolved
@@ -34,13 +34,8 @@
         offset_id: int = 0,
         offset_date: int = 0,
         reverse: bool = False
-<<<<<<< HEAD
     ) -> Optional[AsyncGenerator["pyrogram.Message", None]]:
-        """Use this method to iterate through a chat history sequentially.
-=======
-    ) -> Generator["pyrogram.Message", None, None]:
         """Iterate through a chat history sequentially.
->>>>>>> bb246f9e
 
         This convenience method does the same as repeatedly calling :meth:`get_history` in a loop, thus saving you from
         the hassle of setting up boilerplate code. It is useful for getting the whole chat history with a single call.
