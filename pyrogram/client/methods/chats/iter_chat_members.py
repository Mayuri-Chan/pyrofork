# Pyrogram - Telegram MTProto API Client Library for Python
# Copyright (C) 2017-2019 Dan Tès <https://github.com/delivrance>
#
# This file is part of Pyrogram.
#
# Pyrogram is free software: you can redistribute it and/or modify
# it under the terms of the GNU Lesser General Public License as published
# by the Free Software Foundation, either version 3 of the License, or
# (at your option) any later version.
#
# Pyrogram is distributed in the hope that it will be useful,
# but WITHOUT ANY WARRANTY; without even the implied warranty of
# MERCHANTABILITY or FITNESS FOR A PARTICULAR PURPOSE.  See the
# GNU Lesser General Public License for more details.
#
# You should have received a copy of the GNU Lesser General Public License
# along with Pyrogram.  If not, see <http://www.gnu.org/licenses/>.

from string import ascii_lowercase
from typing import Union, AsyncGenerator, Optional

from async_generator import async_generator, yield_

import pyrogram
from pyrogram.api import types
from ...ext import BaseClient


class Filters:
    ALL = "all"
    KICKED = "kicked"
    RESTRICTED = "restricted"
    BOTS = "bots"
    RECENT = "recent"
    ADMINISTRATORS = "administrators"


QUERIES = [""] + [str(i) for i in range(10)] + list(ascii_lowercase)
QUERYABLE_FILTERS = (Filters.ALL, Filters.KICKED, Filters.RESTRICTED)


class IterChatMembers(BaseClient):
    @async_generator
    async def iter_chat_members(
        self,
        chat_id: Union[int, str],
        limit: int = 0,
        query: str = "",
        filter: str = Filters.ALL
<<<<<<< HEAD
    ) -> Optional[AsyncGenerator["pyrogram.ChatMember", None]]:
        """Use this method to iterate through the members of a chat sequentially.
=======
    ) -> Generator["pyrogram.ChatMember", None, None]:
        """Iterate through the members of a chat sequentially.
>>>>>>> bb246f9e

        This convenience method does the same as repeatedly calling :meth:`get_chat_members` in a loop, thus saving you
        from the hassle of setting up boilerplate code. It is useful for getting the whole members list of a chat with
        a single call.

        Parameters:
            chat_id (``int`` | ``str``):
                Unique identifier (int) or username (str) of the target chat.

            limit (``int``, *optional*):
                Limits the number of members to be retrieved.
                By default, no limit is applied and all members are returned.

            query (``str``, *optional*):
                Query string to filter members based on their display names and usernames.
                Defaults to "" (empty string).

            filter (``str``, *optional*):
                Filter used to select the kind of members you want to retrieve. Only applicable for supergroups
                and channels. It can be any of the followings:
                *"all"* - all kind of members,
                *"kicked"* - kicked (banned) members only,
                *"restricted"* - restricted members only,
                *"bots"* - bots only,
                *"recent"* - recent members only,
                *"administrators"* - chat administrators only.
                Defaults to *"all"*.

        Returns:
            ``Generator``: A generator yielding :obj:`ChatMember` objects.

        Raises:
            RPCError: In case of a Telegram RPC error.
        """
        current = 0
        yielded = set()
        queries = [query] if query else QUERIES
        total = limit or (1 << 31) - 1
        limit = min(200, total)
        resolved_chat_id = await self.resolve_peer(chat_id)

        filter = (
            Filters.RECENT
            if await self.get_chat_members_count(chat_id) <= 10000 and filter == Filters.ALL
            else filter
        )

        if filter not in QUERYABLE_FILTERS:
            queries = [""]

        for q in queries:
            offset = 0

            while True:
                chat_members = (await self.get_chat_members(
                    chat_id=chat_id,
                    offset=offset,
                    limit=limit,
                    query=q,
                    filter=filter
                )).chat_members

                if not chat_members:
                    break

                if isinstance(resolved_chat_id, types.InputPeerChat):
                    total = len(chat_members)

                offset += len(chat_members)

                for chat_member in chat_members:
                    user_id = chat_member.user.id

                    if user_id in yielded:
                        continue

                    await yield_(chat_member)

                    yielded.add(chat_member.user.id)

                    current += 1

                    if current >= total:
                        return<|MERGE_RESOLUTION|>--- conflicted
+++ resolved
@@ -47,13 +47,8 @@
         limit: int = 0,
         query: str = "",
         filter: str = Filters.ALL
-<<<<<<< HEAD
     ) -> Optional[AsyncGenerator["pyrogram.ChatMember", None]]:
-        """Use this method to iterate through the members of a chat sequentially.
-=======
-    ) -> Generator["pyrogram.ChatMember", None, None]:
         """Iterate through the members of a chat sequentially.
->>>>>>> bb246f9e
 
         This convenience method does the same as repeatedly calling :meth:`get_chat_members` in a loop, thus saving you
         from the hassle of setting up boilerplate code. It is useful for getting the whole members list of a chat with
