--- conflicted
+++ resolved
@@ -23,20 +23,7 @@
 
 
 class PromoteChatMember(BaseClient):
-<<<<<<< HEAD
-    async def promote_chat_member(self,
-                                  chat_id: Union[int, str],
-                                  user_id: Union[int, str],
-                                  can_change_info: bool = True,
-                                  can_post_messages: bool = False,
-                                  can_edit_messages: bool = False,
-                                  can_delete_messages: bool = True,
-                                  can_restrict_members: bool = True,
-                                  can_invite_users: bool = True,
-                                  can_pin_messages: bool = False,
-                                  can_promote_members: bool = False) -> bool:
-=======
-    def promote_chat_member(
+    async def promote_chat_member(
         self,
         chat_id: Union[int, str],
         user_id: Union[int, str],
@@ -49,7 +36,6 @@
         can_pin_messages: bool = False,
         can_promote_members: bool = False
     ) -> bool:
->>>>>>> 3e18945f
         """Use this method to promote or demote a user in a supergroup or a channel.
 
         You must be an administrator in the chat for this to work and must have the appropriate admin rights.
