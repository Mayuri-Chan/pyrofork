--- conflicted
+++ resolved
@@ -24,14 +24,10 @@
 
 
 class EnableCloudPassword(BaseClient):
-<<<<<<< HEAD
-    async def enable_cloud_password(self, password: str, hint: str = "", email: str = ""):
-=======
-    def enable_cloud_password(self,
-                              password: str,
-                              hint: str = "",
-                              email: str = "") -> bool:
->>>>>>> 4bf6831b
+    async def enable_cloud_password(self,
+                                    password: str,
+                                    hint: str = "",
+                                    email: str = "") -> bool:
         """Use this method to enable the Two-Step Verification security feature (Cloud Password) on your account.
 
         This password will be asked when you log in on a new device in addition to the SMS code.
