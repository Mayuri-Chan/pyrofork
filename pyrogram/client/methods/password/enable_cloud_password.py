--- conflicted
+++ resolved
@@ -24,17 +24,10 @@
 
 
 class EnableCloudPassword(BaseClient):
-<<<<<<< HEAD
     async def enable_cloud_password(self,
                                     password: str,
                                     hint: str = "",
-                                    email: str = "") -> bool:
-=======
-    def enable_cloud_password(self,
-                              password: str,
-                              hint: str = "",
-                              email: str = None) -> bool:
->>>>>>> c3f4fab5
+                                    email: str = None) -> bool:
         """Use this method to enable the Two-Step Verification security feature (Cloud Password) on your account.
 
         This password will be asked when you log-in on a new device in addition to the SMS code.
@@ -61,22 +54,11 @@
         if r.has_password:
             raise ValueError("There is already a cloud password enabled")
 
-<<<<<<< HEAD
-            return await self.send(
-                functions.account.UpdatePasswordSettings(
-                    current_password_hash=salt,
-                    new_settings=types.account.PasswordInputSettings(
-                        new_salt=salt,
-                        new_password_hash=password_hash,
-                        hint=hint,
-                        email=email
-                    )
-=======
         r.new_algo.salt1 += os.urandom(32)
         new_hash = btoi(compute_hash(r.new_algo, password))
         new_hash = itob(pow(r.new_algo.g, new_hash, btoi(r.new_algo.p)))
 
-        self.send(
+        await self.send(
             functions.account.UpdatePasswordSettings(
                 password=types.InputCheckPasswordEmpty(),
                 new_settings=types.account.PasswordInputSettings(
@@ -84,7 +66,6 @@
                     new_password_hash=new_hash,
                     hint=hint,
                     email=email
->>>>>>> c3f4fab5
                 )
             )
         )
