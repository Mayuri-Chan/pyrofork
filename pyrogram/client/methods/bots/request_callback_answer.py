--- conflicted
+++ resolved
@@ -23,19 +23,12 @@
 
 
 class RequestCallbackAnswer(BaseClient):
-<<<<<<< HEAD
-    async def request_callback_answer(self,
-                                      chat_id: Union[int, str],
-                                      message_id: int,
-                                      callback_data: bytes):
-=======
-    def request_callback_answer(
+    async def request_callback_answer(
         self,
         chat_id: Union[int, str],
         message_id: int,
         callback_data: bytes
     ):
->>>>>>> 3e18945f
         """Use this method to request a callback answer from bots. This is the equivalent of clicking an
         inline button containing callback data.
 
