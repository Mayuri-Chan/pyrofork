--- conflicted
+++ resolved
@@ -22,13 +22,8 @@
 
 
 class GetMe(BaseClient):
-<<<<<<< HEAD
     async def get_me(self) -> "pyrogram.User":
-        """A simple method for testing your authorization. Requires no parameters.
-=======
-    def get_me(self) -> "pyrogram.User":
         """Get your own user identity.
->>>>>>> bb246f9e
 
         Returns:
             :obj:`User`: Basic information about the user or bot.
