--- conflicted
+++ resolved
@@ -24,12 +24,8 @@
 
 
 class AddContacts(BaseClient):
-<<<<<<< HEAD
-    async def add_contacts(self, contacts: list):
-=======
-    def add_contacts(self,
+    async def add_contacts(self,
                      contacts: List["pyrogram.InputPhoneContact"]):
->>>>>>> 4bf6831b
         """Use this method to add contacts to your Telegram address book.
 
         Args:
