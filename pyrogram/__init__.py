--- conflicted
+++ resolved
@@ -24,11 +24,7 @@
     # Monkey patch the standard "typing" module because Python versions from 3.5.0 to 3.5.2 have a broken one.
     sys.modules["typing"] = typing
 
-<<<<<<< HEAD
-__version__ = "0.14.1-asyncio"
-=======
-__version__ = "0.15.0-develop"
->>>>>>> f16ca8b9
+__version__ = "0.15.0-asyncio"
 __license__ = "GNU Lesser General Public License v3 or later (LGPLv3+)"
 __copyright__ = "Copyright (C) 2017-2019 Dan <https://github.com/delivrance>"
 
