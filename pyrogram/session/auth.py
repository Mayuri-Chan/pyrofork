# Pyrogram - Telegram MTProto API Client Library for Python
# Copyright (C) 2017-2019 Dan Tès <https://github.com/delivrance>
#
# This file is part of Pyrogram.
#
# Pyrogram is free software: you can redistribute it and/or modify
# it under the terms of the GNU Lesser General Public License as published
# by the Free Software Foundation, either version 3 of the License, or
# (at your option) any later version.
#
# Pyrogram is distributed in the hope that it will be useful,
# but WITHOUT ANY WARRANTY; without even the implied warranty of
# MERCHANTABILITY or FITNESS FOR A PARTICULAR PURPOSE.  See the
# GNU Lesser General Public License for more details.
#
# You should have received a copy of the GNU Lesser General Public License
# along with Pyrogram.  If not, see <http://www.gnu.org/licenses/>.

import asyncio
import logging
import time
from hashlib import sha1
from io import BytesIO
from os import urandom

from pyrogram.api import functions, types
from pyrogram.api.core import TLObject, Long, Int
from pyrogram.connection import Connection
from pyrogram.crypto import AES, RSA, Prime
from .internals import MsgId

log = logging.getLogger(__name__)


class Auth:
    MAX_RETRIES = 5

    def __init__(self, dc_id: int, test_mode: bool, ipv6: bool, proxy: dict):
        self.dc_id = dc_id
        self.test_mode = test_mode
        self.ipv6 = ipv6
        self.proxy = proxy

        self.connection = None

    @staticmethod
    def pack(data: TLObject) -> bytes:
        return (
            bytes(8)
            + Long(MsgId())
            + Int(len(data.write()))
            + data.write()
        )

    @staticmethod
    def unpack(b: BytesIO):
        b.seek(20)  # Skip auth_key_id (8), message_id (8) and message_length (4)
        return TLObject.read(b)

<<<<<<< HEAD
    async def send(self, data: Object):
=======
    def send(self, data: TLObject):
>>>>>>> 0ea512bb
        data = self.pack(data)
        await self.connection.send(data)
        response = BytesIO(await self.connection.recv())

        return self.unpack(response)

    async def create(self):
        """
        https://core.telegram.org/mtproto/auth_key
        https://core.telegram.org/mtproto/samples-auth_key
        """
        retries_left = self.MAX_RETRIES

        # The server may close the connection at any time, causing the auth key creation to fail.
        # If that happens, just try again up to MAX_RETRIES times.
        while True:
            self.connection = Connection(self.dc_id, self.test_mode, self.ipv6, self.proxy)

            try:
                log.info("Start creating a new auth key on DC{}".format(self.dc_id))

                await self.connection.connect()

                # Step 1; Step 2
                nonce = int.from_bytes(urandom(16), "little", signed=True)
                log.debug("Send req_pq: {}".format(nonce))
                res_pq = await self.send(functions.ReqPqMulti(nonce=nonce))
                log.debug("Got ResPq: {}".format(res_pq.server_nonce))
                log.debug("Server public key fingerprints: {}".format(res_pq.server_public_key_fingerprints))

                for i in res_pq.server_public_key_fingerprints:
                    if i in RSA.server_public_keys:
                        log.debug("Using fingerprint: {}".format(i))
                        public_key_fingerprint = i
                        break
                    else:
                        log.debug("Fingerprint unknown: {}".format(i))
                else:
                    raise Exception("Public key not found")

                # Step 3
                pq = int.from_bytes(res_pq.pq, "big")
                log.debug("Start PQ factorization: {}".format(pq))
                start = time.time()
                g = Prime.decompose(pq)
                p, q = sorted((g, pq // g))  # p < q
                log.debug("Done PQ factorization ({}s): {} {}".format(round(time.time() - start, 3), p, q))

                # Step 4
                server_nonce = res_pq.server_nonce
                new_nonce = int.from_bytes(urandom(32), "little", signed=True)

                data = types.PQInnerData(
                    pq=res_pq.pq,
                    p=p.to_bytes(4, "big"),
                    q=q.to_bytes(4, "big"),
                    nonce=nonce,
                    server_nonce=server_nonce,
                    new_nonce=new_nonce,
                ).write()

                sha = sha1(data).digest()
                padding = urandom(- (len(data) + len(sha)) % 255)
                data_with_hash = sha + data + padding
                encrypted_data = RSA.encrypt(data_with_hash, public_key_fingerprint)

                log.debug("Done encrypt data with RSA")

                # Step 5. TODO: Handle "server_DH_params_fail". Code assumes response is ok
                log.debug("Send req_DH_params")
                server_dh_params = await self.send(
                    functions.ReqDHParams(
                        nonce=nonce,
                        server_nonce=server_nonce,
                        p=p.to_bytes(4, "big"),
                        q=q.to_bytes(4, "big"),
                        public_key_fingerprint=public_key_fingerprint,
                        encrypted_data=encrypted_data
                    )
                )

                encrypted_answer = server_dh_params.encrypted_answer

                server_nonce = server_nonce.to_bytes(16, "little", signed=True)
                new_nonce = new_nonce.to_bytes(32, "little", signed=True)

                tmp_aes_key = (
                    sha1(new_nonce + server_nonce).digest()
                    + sha1(server_nonce + new_nonce).digest()[:12]
                )

                tmp_aes_iv = (
                    sha1(server_nonce + new_nonce).digest()[12:]
                    + sha1(new_nonce + new_nonce).digest() + new_nonce[:4]
                )

                server_nonce = int.from_bytes(server_nonce, "little", signed=True)

                answer_with_hash = AES.ige256_decrypt(encrypted_answer, tmp_aes_key, tmp_aes_iv)
                answer = answer_with_hash[20:]

                server_dh_inner_data = TLObject.read(BytesIO(answer))

                log.debug("Done decrypting answer")

                dh_prime = int.from_bytes(server_dh_inner_data.dh_prime, "big")
                delta_time = server_dh_inner_data.server_time - time.time()

                log.debug("Delta time: {}".format(round(delta_time, 3)))

                # Step 6
                g = server_dh_inner_data.g
                b = int.from_bytes(urandom(256), "big")
                g_b = pow(g, b, dh_prime).to_bytes(256, "big")

                retry_id = 0

                data = types.ClientDHInnerData(
                    nonce=nonce,
                    server_nonce=server_nonce,
                    retry_id=retry_id,
                    g_b=g_b
                ).write()

                sha = sha1(data).digest()
                padding = urandom(- (len(data) + len(sha)) % 16)
                data_with_hash = sha + data + padding
                encrypted_data = AES.ige256_encrypt(data_with_hash, tmp_aes_key, tmp_aes_iv)

                log.debug("Send set_client_DH_params")
                set_client_dh_params_answer = await self.send(
                    functions.SetClientDHParams(
                        nonce=nonce,
                        server_nonce=server_nonce,
                        encrypted_data=encrypted_data
                    )
                )

                # TODO: Handle "auth_key_aux_hash" if the previous step fails

                # Step 7; Step 8
                g_a = int.from_bytes(server_dh_inner_data.g_a, "big")
                auth_key = pow(g_a, b, dh_prime).to_bytes(256, "big")
                server_nonce = server_nonce.to_bytes(16, "little", signed=True)

                # TODO: Handle errors

                #######################
                # Security checks
                #######################

                assert dh_prime == Prime.CURRENT_DH_PRIME
                log.debug("DH parameters check: OK")

                # https://core.telegram.org/mtproto/security_guidelines#g-a-and-g-b-validation
                g_b = int.from_bytes(g_b, "big")
                assert 1 < g < dh_prime - 1
                assert 1 < g_a < dh_prime - 1
                assert 1 < g_b < dh_prime - 1
                assert 2 ** (2048 - 64) < g_a < dh_prime - 2 ** (2048 - 64)
                assert 2 ** (2048 - 64) < g_b < dh_prime - 2 ** (2048 - 64)
                log.debug("g_a and g_b validation: OK")

                # https://core.telegram.org/mtproto/security_guidelines#checking-sha1-hash-values
                answer = server_dh_inner_data.write()  # Call .write() to remove padding
                assert answer_with_hash[:20] == sha1(answer).digest()
                log.debug("SHA1 hash values check: OK")

                # https://core.telegram.org/mtproto/security_guidelines#checking-nonce-server-nonce-and-new-nonce-fields
                # 1st message
                assert nonce == res_pq.nonce
                # 2nd message
                server_nonce = int.from_bytes(server_nonce, "little", signed=True)
                assert nonce == server_dh_params.nonce
                assert server_nonce == server_dh_params.server_nonce
                # 3rd message
                assert nonce == set_client_dh_params_answer.nonce
                assert server_nonce == set_client_dh_params_answer.server_nonce
                server_nonce = server_nonce.to_bytes(16, "little", signed=True)
                log.debug("Nonce fields check: OK")

                # Step 9
                server_salt = AES.xor(new_nonce[:8], server_nonce[:8])

                log.debug("Server salt: {}".format(int.from_bytes(server_salt, "little")))

                log.info(
                    "Done auth key exchange: {}".format(
                        set_client_dh_params_answer.__class__.__name__
                    )
                )
            except Exception as e:
                if retries_left:
                    retries_left -= 1
                else:
                    raise e

                await asyncio.sleep(1)
                continue
            else:
                return auth_key
            finally:
                self.connection.close()<|MERGE_RESOLUTION|>--- conflicted
+++ resolved
@@ -57,11 +57,7 @@
         b.seek(20)  # Skip auth_key_id (8), message_id (8) and message_length (4)
         return TLObject.read(b)
 
-<<<<<<< HEAD
-    async def send(self, data: Object):
-=======
-    def send(self, data: TLObject):
->>>>>>> 0ea512bb
+    async def send(self, data: TLObject):
         data = self.pack(data)
         await self.connection.send(data)
         response = BytesIO(await self.connection.recv())
