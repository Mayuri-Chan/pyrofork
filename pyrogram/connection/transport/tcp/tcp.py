--- conflicted
+++ resolved
@@ -33,28 +33,20 @@
 log = logging.getLogger(__name__)
 
 
-<<<<<<< HEAD
 class TCP:
     TIMEOUT = 10
 
-    def __init__(self, proxy: dict):
+    def __init__(self, ipv6: bool, proxy: dict):
         self.proxy = proxy
 
         self.lock = asyncio.Lock()
 
-        self.socket = socks.socksocket()
+        self.socket = socks.socksocket(family=socket.AF_INET6 if ipv6 else socket.AF_INET)
+
         self.socket.settimeout(TCP.TIMEOUT)
 
         self.reader = None  # type: asyncio.StreamReader
         self.writer = None  # type: asyncio.StreamWriter
-
-=======
-class TCP(socks.socksocket):
-    def __init__(self, ipv6: bool, proxy: dict):
-        super().__init__(family=socket.AF_INET6 if ipv6 else socket.AF_INET)
-
-        self.settimeout(10)
->>>>>>> 07a9cce8
         self.proxy_enabled = proxy.get("enabled", False)
 
         if proxy and self.proxy_enabled:
